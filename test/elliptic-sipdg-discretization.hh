﻿// This file is part of the dune-gdt project:
//   http://users.dune-project.org/projects/dune-gdt
// Copyright holders: Felix Schindler
// License: BSD 2-Clause License (http://opensource.org/licenses/BSD-2-Clause)

#ifndef DUNE_GDT_TEST_ELLIPTIC_SIPDG_DISCRETIZATION_HH
#define DUNE_GDT_TEST_ELLIPTIC_SIPDG_DISCRETIZATION_HH

#include <memory>
#include <vector>
#include <type_traits>

#include <dune/common/timer.hh>

#include <dune/fem/misc/gridwidth.hh>

#include <dune/stuff/common/memory.hh>
#include <dune/stuff/grid/boundaryinfo.hh>
#include <dune/stuff/grid/information.hh>
#include <dune/stuff/la/container.hh>
#include <dune/stuff/la/solver.hh>
#include <dune/stuff/functions/interfaces.hh>
#include <dune/stuff/common/convergence-study.hh>
#include <dune/stuff/functions/combined.hh>

#include <dune/gdt/playground/spaces/dg/fem.hh>
#include <dune/gdt/localevaluation/elliptic.hh>
#include <dune/gdt/localoperator/codim0.hh>
#include <dune/gdt/localoperator/codim1.hh>
#include <dune/gdt/localevaluation/product.hh>
#include <dune/gdt/localevaluation/sipdg.hh>
#include <dune/gdt/localfunctional/codim0.hh>
#include <dune/gdt/localfunctional/codim1.hh>
#include <dune/gdt/discretefunction/default.hh>
#include <dune/gdt/assembler/local/codim0.hh>
#include <dune/gdt/assembler/local/codim1.hh>
#include <dune/gdt/spaces/constraints.hh>
#include <dune/gdt/assembler/system.hh>
#include <dune/gdt/products/l2.hh>
#include <dune/gdt/products/h1.hh>
#include <dune/gdt/operators/prolongations.hh>

#include "elliptic-testcases.hh"

#if HAVE_EIGEN
static auto constexpr matrix_tag = Dune::Stuff::LA::ChooseBackend::eigen_sparse;
#else
static auto constexpr matrix_tag = Dune::Stuff::LA::default_sparse_backend;
#endif

namespace EllipticSIPDG {


template< class GridPartType,
          int polynomialOrder,
          class MatrixImp = typename Dune::Stuff::LA::Container< double, matrix_tag >::MatrixType,
          class VectorImp = typename Dune::Stuff::LA::Container< double, matrix_tag >::VectorType >
class Discretization
{
public:
  static const unsigned int             dimDomain = GridPartType::dimension;
  typedef typename GridPartType::ctype  DomainFieldType;

  static const unsigned int dimRange = 1;
  typedef double            RangeFieldType;

  static const unsigned int polOrder = polynomialOrder;

  typedef Dune::Stuff::Grid::BoundaryInfoInterface< typename GridPartType::IntersectionType > BoundaryInfoType;
  typedef Dune::Stuff::LocalizableFunctionInterface
      < typename GridPartType::template Codim< 0 >::EntityType, DomainFieldType, dimDomain, RangeFieldType, dimRange >
    FunctionType;

  typedef MatrixImp MatrixType;
  typedef VectorImp VectorType;

  typedef Dune::GDT::Spaces::DG::FemBased
      < GridPartType, polOrder, RangeFieldType, dimRange > SpaceType;

  typedef Dune::GDT::DiscreteFunction< SpaceType, VectorType >      DiscreteFunctionType;
  typedef Dune::GDT::ConstDiscreteFunction< SpaceType, VectorType > ConstDiscreteFunctionType;

  Discretization(const GridPartType& gp,
                 const BoundaryInfoType& info,
                 const FunctionType& diff,
                 const FunctionType& forc,
                 const FunctionType& dir,
                 const FunctionType& neu)
    : space_(gp)
    , boundary_info_(info)
    , diffusion_(diff)
    , force_(forc)
    , dirichlet_(dir)
    , neumann_(neu)
    , beta_(1.0)
    , is_assembled_(false)
    , system_matrix_(0, 0)
    , rhs_vector_(0)
  {}

  const SpaceType& space() const
  {
    return space_;
  }

  VectorType create_vector() const
  {
    return VectorType(space_.mapper().size());
  }

  void assemble() const
  {
    if (!is_assembled_) {
      using namespace Dune;
      using namespace Dune::GDT;

      Stuff::LA::SparsityPatternDefault sparsity_pattern = space_.compute_face_and_volume_pattern();
      system_matrix_ = MatrixType(space_.mapper().size(), space_.mapper().size(), sparsity_pattern);
      rhs_vector_ = VectorType (space_.mapper().size());
      typedef SystemAssembler< SpaceType > SystemAssemblerType;
      SystemAssemblerType systemAssembler(space_);

      // volume terms
      // * lhs
      typedef LocalOperator::Codim0Integral< LocalEvaluation::Elliptic< FunctionType > > EllipticOperatorType;
      const EllipticOperatorType                                  ellipticOperator(diffusion_);
      const LocalAssembler::Codim0Matrix< EllipticOperatorType >  diffusionMatrixAssembler(ellipticOperator);
      systemAssembler.add(diffusionMatrixAssembler, system_matrix_);
      // * rhs
      typedef LocalFunctional::Codim0Integral< LocalEvaluation::Product< FunctionType > > ForceFunctionalType;
      const ForceFunctionalType                                 forceFunctional(force_);
      const LocalAssembler::Codim0Vector< ForceFunctionalType > forceVectorAssembler(forceFunctional);
      systemAssembler.add(forceVectorAssembler, rhs_vector_);
      // inner face terms
      typedef LocalOperator::Codim1CouplingIntegral< LocalEvaluation::SIPDG::Inner< FunctionType > >
          CouplingOperatorType;
      const CouplingOperatorType                                          couplingOperator(diffusion_, beta_);
      const LocalAssembler::Codim1CouplingMatrix< CouplingOperatorType >  couplingMatrixAssembler(couplingOperator);
      systemAssembler.add(couplingMatrixAssembler,
                          system_matrix_,
                          new Stuff::Grid::ApplyOn::InnerIntersectionsPrimally< typename SpaceType::GridViewType >());
      // dirichlet boundary face terms
      // * lhs
      typedef LocalOperator::Codim1BoundaryIntegral< LocalEvaluation::SIPDG::BoundaryLHS< FunctionType > >
          DirichletOperatorType;
      const DirichletOperatorType                                         dirichletOperator(diffusion_, beta_);
      const LocalAssembler::Codim1BoundaryMatrix< DirichletOperatorType > dirichletMatrixAssembler(dirichletOperator);
      systemAssembler.add(dirichletMatrixAssembler,
                          system_matrix_,
                          new Stuff::Grid::ApplyOn::DirichletIntersections< typename SpaceType::GridViewType >(boundary_info_));
      // * rhs
      typedef LocalFunctional::Codim1Integral< LocalEvaluation::SIPDG::BoundaryRHS< FunctionType, FunctionType > >
          DirichletFunctionalType;
      const DirichletFunctionalType                                 dirichletFunctional(diffusion_,
                                                                                        dirichlet_,
                                                                                        beta_);
      const LocalAssembler::Codim1Vector< DirichletFunctionalType > dirichletVectorAssembler(dirichletFunctional);
      systemAssembler.add(dirichletVectorAssembler,
                          rhs_vector_,
                          new Stuff::Grid::ApplyOn::DirichletIntersections< typename SpaceType::GridViewType >(boundary_info_));
      // neumann boundary face terms
      // * rhs
      typedef LocalFunctional::Codim1Integral< LocalEvaluation::Product< FunctionType > > NeumannFunctionalType;
      const NeumannFunctionalType                                 neumannFunctional(neumann_);
      const LocalAssembler::Codim1Vector< NeumannFunctionalType > neumannVectorAssembler(neumannFunctional);
      systemAssembler.add(neumannVectorAssembler,
                          rhs_vector_,
                          new Stuff::Grid::ApplyOn::NeumannIntersections< typename SpaceType::GridViewType >(boundary_info_));
      // do all the work
      systemAssembler.assemble();
      is_assembled_ = true;
    }
  } // ... assemble()

  bool assembled() const
  {
    return is_assembled_;
  }

  const MatrixType& system_matrix() const
  {
    return system_matrix_;
  }

  const VectorType& rhs_vector() const
  {
    return rhs_vector_;
  }

  void solve(VectorType& solution) const
  {
    if (!is_assembled_)
      assemble();
    Dune::Stuff::LA::Solver< MatrixType >(system_matrix_).apply(rhs_vector_, solution);
  } // ... solve()

  void visualize(const VectorType& vector, const std::string filename, const std::string name) const
  {
    ConstDiscreteFunctionType function(space_, vector, name);
    function.visualize(filename);
  }

private:
  const SpaceType space_;
  const BoundaryInfoType& boundary_info_;
  const FunctionType& diffusion_;
  const FunctionType& force_;
  const FunctionType& dirichlet_;
  const FunctionType& neumann_;
  const RangeFieldType beta_;
  mutable bool is_assembled_;
  mutable MatrixType system_matrix_;
  mutable VectorType rhs_vector_;
}; // class Discretization


template< class TestCase, int polOrder >
class EocStudy
  : public Dune::Stuff::Common::ConvergenceStudy
{
  typedef Dune::Stuff::Common::ConvergenceStudy BaseType;
  typedef typename TestCase::GridPartType GridPartType;
  typedef typename TestCase::GridViewType GridViewType;
  typedef typename TestCase::EntityType   EntityType;

  typedef typename TestCase::DomainFieldType  DomainFieldType;
  static const unsigned int                   dimDomain = TestCase::dimDomain;
  typedef typename TestCase::RangeFieldType RangeFieldType;
  static const unsigned int                 dimRange = TestCase::dimRange;

  typedef Discretization< GridPartType, polOrder >  DiscretizationType;
  typedef typename DiscretizationType::VectorType                 VectorType;
  typedef typename DiscretizationType::DiscreteFunctionType       DiscreteFunctionType;
  typedef typename DiscretizationType::ConstDiscreteFunctionType  ConstDiscreteFunctionType;

  typedef typename TestCase::ExactSolutionType ExactSolutionType;

public:
  EocStudy(const TestCase& test)
    : test_(test)
    , current_level_(0)
    , last_computed_level_(666)
    , reference_solution_computed_(false)
    , reference_discretization_(nullptr)
    , reference_solution_vector_(nullptr)
    , current_solution_vector_(nullptr)
  {}

  virtual ~EocStudy() {}

  virtual std::string identifier() const override final
  {
    return "SIP discontinuous galerkin discretization, polOrder " + Dune::Stuff::Common::toString(polOrder);
  }

  virtual size_t num_refinements() const override final
  {
    if (test_.num_levels() == 0)
      return test_.num_levels();
    else
      return test_.num_levels() - 1;
  }

  virtual std::vector< std::string > provided_norms() const override final
  {
    return {"L2", "H1_semi"};
  }

  virtual size_t expected_rate(const std::string type) const override final
  {
    if (type.compare("L2") == 0)
      return polOrder + 1;
    else if (type.compare("H1_semi") == 0)
      return polOrder;
    else
      DUNE_THROW(Dune::RangeError, "Wrong type '" << type << "' requested!");
  } // ... expected_rate(...)

  virtual double norm_reference_solution(const std::string type) override final
  {
    if (test_.provides_exact_solution()) {
      return compute_norm(test_.reference_grid_view(), test_.exact_solution(), type);
    } else {
      compute_reference_solution();
      assert(reference_discretization_);
      assert(reference_solution_vector_);
      const ConstDiscreteFunctionType reference_solution(reference_discretization_->space(),
                                                         *reference_solution_vector_,
                                                         "reference solution");
      // compute norm
      return compute_norm(test_.reference_grid_view(), reference_solution, type);
    }
  } // ... norm_reference_solution(...)

  virtual size_t current_grid_size() const override final
  {
    assert(current_level_ < test_.num_levels());
    return test_.level_grid_part(current_level_).indexSet().size(0);
  }

  virtual double current_grid_width() const override
  {
    assert(current_level_ < test_.num_levels());
<<<<<<< HEAD
    const GridViewType grid_view = test_.level_grid_view(current_level_);
    Dune::Stuff::Grid::Dimensions< GridViewType > dimensions(grid_view);
    return dimensions.entity_width.max();
  } // ... current_grid_width()
=======
    return Dune::Fem::GridWidth::calcGridWidth(test_.level_grid_part(current_level_));
  }
>>>>>>> ce4cf544

  virtual double compute_on_current_refinement() override final
  {
    using namespace Dune;
    using namespace Dune::GDT;
    Timer timer;
    double elapsed = 0;
    if (current_level_ != last_computed_level_) {
      assert(current_level_ < test_.num_levels());
      // compute solution
      const auto grid_part = test_.level_grid_part(current_level_);
      const DiscretizationType discretization(grid_part, test_.boundary_info(), test_.diffusion(), test_.force(),
                                              test_.dirichlet(), test_.neumann());
      auto current_level_solution_vector = discretization.create_vector();
      discretization.solve(current_level_solution_vector);
      const ConstDiscreteFunctionType current_level_solution(discretization.space(),
                                                             current_level_solution_vector,
                                                             "solution on current level");
      // prolong to reference grid part
      elapsed += timer.elapsed();
      if (!reference_solution_computed_)
        compute_reference_solution();
      timer.reset();
      const auto reference_grid_view = test_.reference_grid_view();
      assert(reference_discretization_);
      if (!current_solution_vector_)
        current_solution_vector_
            = std::unique_ptr< VectorType >(new VectorType(reference_discretization_->create_vector()));
      DiscreteFunctionType reference_level_solution(reference_discretization_->space(),
                                                    *current_solution_vector_,
                                                    "solution on reference grid view");
      const Operators::L2Prolongation< GridViewType > prolongation_operator(reference_grid_view);
      prolongation_operator.apply(current_level_solution, reference_level_solution);
      last_computed_level_ = current_level_;
    }
    return timer.elapsed() + elapsed;
  } // ... compute_on_current_refinement(...)

  virtual double current_error_norm(const std::string type) override final
  {
    // get current solution
    assert(current_level_ < test_.num_levels());
    if (last_computed_level_ != current_level_) {
      compute_on_current_refinement();
    }
    assert(last_computed_level_ == current_level_);
    assert(current_solution_vector_);
    if (!reference_solution_computed_)
      compute_reference_solution();
    assert(reference_discretization_);
    const ConstDiscreteFunctionType current_solution(reference_discretization_->space(),
                                                     *current_solution_vector_,
                                                     "current solution");
    // compute error
    if (test_.provides_exact_solution()) {
      typedef Dune::Stuff::Functions::Difference< ExactSolutionType, ConstDiscreteFunctionType > DifferenceType;
      const DifferenceType difference(test_.exact_solution(), current_solution);
      return compute_norm(test_.reference_grid_view(), difference, type);
    } else {
      // get reference solution
      compute_reference_solution();
      assert(reference_discretization_);
      assert(reference_solution_vector_);
      const ConstDiscreteFunctionType reference_solution(reference_discretization_->space(),
                                                         *reference_solution_vector_,
                                                         "reference solution");
      typedef Dune::Stuff::Functions::Difference< ConstDiscreteFunctionType, ConstDiscreteFunctionType > DifferenceType;
      const DifferenceType difference(reference_solution, current_solution);
      return compute_norm(test_.reference_grid_view(), difference, type);
    }
  } // ... current_error_norm(...)

  virtual void refine() override final
  {
    if (current_level_ < test_.num_levels())
      ++current_level_;
  }

  std::vector< double > expected_results(const std::string type) const
  {
#if HAVE_ALUGRID
    if (std::is_same< TestCase, EllipticTestCase::ESV07< Dune::ALUGrid< 2, 2, Dune::simplex, Dune::conforming > > >::value) {
      if (polOrder == 1) {
        if (type.compare("L2") == 0)
          return {1.24e-01, 3.43e-02, 8.83e-03, 2.24e-03};
        else if (type.compare("H1_semi") == 0)
          return {3.73e-01, 1.91e-01, 9.55e-02, 4.79e-02};
        else
          DUNE_THROW(Dune::RangeError, "Wrong type '" << type << "' requested!");
      } else if (polOrder == 2) {
        if (type.compare("L2") == 0)
          return {1.38e-02, 1.75e-03, 2.19e-04, 2.74e-05};
        else if (type.compare("H1_semi") == 0)
          return {7.43e-02, 1.92e-02, 4.84e-03, 1.22e-03};
        else
          DUNE_THROW(Dune::RangeError, "Wrong type '" << type << "' requested!");
      } else
        DUNE_THROW(Dune::NotImplemented, "Please record the expected results for this polOrder!");
    } else if (std::is_same< TestCase, EllipticTestCase::LocalThermalBlock< Dune::ALUGrid< 2, 2, Dune::simplex, Dune::conforming > > >::value) {
      if (polOrder == 1) {
        if (type.compare("L2") == 0)
          return {6.79e-02, 3.86e-02, 1.10e-02, 2.46e-03};
        else if (type.compare("H1_semi") == 0)
          return {3.47e-01, 2.99e-01, 1.62e-01, 7.46e-02};
        else
          DUNE_THROW(Dune::RangeError, "Wrong type '" << type << "' requested!");
      } else if (polOrder == 2) {
        if (type.compare("L2") == 0)
          return {2.47e-02, 3.71e-03, 6.28e-04, 1.21e-04};
        else if (type.compare("H1_semi") == 0)
          return {2.08e-01, 6.93e-02, 2.20e-02, 6.90e-03};
        else
          DUNE_THROW(Dune::RangeError, "Wrong type '" << type << "' requested!");
      } else
        DUNE_THROW(Dune::NotImplemented, "Please record the expected results for this polOrder!");
    } else if (std::is_same< TestCase, EllipticTestCase::ER07< Dune::ALUGrid< 2, 2, Dune::simplex, Dune::conforming > > >::value) {
      if (polOrder == 1) {
        if (type.compare("L2") == 0)
          return {8.42e-02, 2.25e-02, 5.74e-03};
        else if (type.compare("H1_semi") == 0)
          return {3.06e-01, 1.55e-01, 7.74e-02};
        else
          DUNE_THROW(Dune::RangeError, "Wrong type '" << type << "' requested!");
      } else if (polOrder == 2) {
        if (type.compare("L2") == 0)
          return {7.28e-03, 9.40e-04, 1.19e-04};
        else if (type.compare("H1_semi") == 0)
          return {4.95e-02, 1.27e-02, 3.20e-03};
        else
          DUNE_THROW(Dune::RangeError, "Wrong type '" << type << "' requested!");
      } else
        DUNE_THROW(Dune::NotImplemented, "Please record the expected results for this polOrder!");
    } else if (std::is_same< TestCase, EllipticTestCase::MixedBoundaryTypes< Dune::ALUGrid< 2, 2, Dune::simplex, Dune::conforming > > >::value) {
      if (polOrder == 1) {
        if (type.compare("L2") == 0)
          return {4.75e-02, 1.35e-02, 3.49e-03, 7.76e-04};
        else if (type.compare("H1_semi") == 0)
          return {2.73e-01, 1.44e-01, 7.15e-02, 3.22e-02};
        else
          DUNE_THROW(Dune::RangeError, "Wrong type '" << type << "' requested!");
      } else if (polOrder == 2) {
        if (type.compare("L2") == 0)
          return {3.95e-03, 7.10e-04, 1.43e-04, 3.24e-05};
        else if (type.compare("H1_semi") == 0)
          return {4.89e-02, 1.82e-02, 7.38e-03, 2.96e-03};
        else
          DUNE_THROW(Dune::RangeError, "Wrong type '" << type << "' requested!");
      } else
        DUNE_THROW(Dune::NotImplemented, "Please record the expected results for this polOrder!");
    } else
#endif
      DUNE_THROW(Dune::NotImplemented, "Please record the expected results for this TestCase/GridType combination!");
  }

  std::map< std::string, std::vector< double > > run(std::ostream& out = std::cout)
  {
    return BaseType::run(true, out);
  }

private:
  void compute_reference_solution()
  {
    if (!reference_solution_computed_) {
      reference_discretization_
          = std::unique_ptr<DiscretizationType>(new DiscretizationType(test_.reference_grid_part(),
                                                                       test_.boundary_info(),
                                                                       test_.diffusion(),
                                                                       test_.force(),
                                                                       test_.dirichlet(),
                                                                       test_.neumann()));
      if (!reference_solution_vector_)
        reference_solution_vector_
            = std::unique_ptr< VectorType >(new VectorType(reference_discretization_->create_vector()));
      reference_discretization_->solve(*reference_solution_vector_);
      reference_solution_computed_ = true;
    }
  } // ... compute_reference_solution()

  template< class GridViewType, class FunctionType >
  double compute_norm(const GridViewType& grid_view, const FunctionType& function, const std::string type)
  {
    using namespace Dune;
    using namespace Dune::GDT;
    if (type.compare("L2") == 0) {
      Products::L2< GridViewType > l2_product_operator(grid_view);
      return std::sqrt(l2_product_operator.apply2(function, function));
    } else if (type.compare("H1_semi") == 0) {
      Products::H1Semi< GridViewType > h1_product_operator(grid_view);
      return std::sqrt(h1_product_operator.apply2(function, function));
    } else
      DUNE_THROW(Dune::RangeError, "Wrong type '" << type << "' requested!");
  } // ... compute_norm(...)

  const TestCase& test_;
  size_t current_level_;
  size_t last_computed_level_;
  bool reference_solution_computed_;
  std::unique_ptr< DiscretizationType > reference_discretization_;
  std::unique_ptr< VectorType > reference_solution_vector_;
  std::unique_ptr< VectorType > current_solution_vector_;
}; // class EOCStudy


} // namespace EllipticSIPDG

#endif // DUNE_GDT_TEST_ELLIPTIC_SIPDG_DISCRETIZATION_HH<|MERGE_RESOLUTION|>--- conflicted
+++ resolved
@@ -11,8 +11,6 @@
 #include <type_traits>
 
 #include <dune/common/timer.hh>
-
-#include <dune/fem/misc/gridwidth.hh>
 
 #include <dune/stuff/common/memory.hh>
 #include <dune/stuff/grid/boundaryinfo.hh>
@@ -301,15 +299,10 @@
   virtual double current_grid_width() const override
   {
     assert(current_level_ < test_.num_levels());
-<<<<<<< HEAD
     const GridViewType grid_view = test_.level_grid_view(current_level_);
     Dune::Stuff::Grid::Dimensions< GridViewType > dimensions(grid_view);
     return dimensions.entity_width.max();
   } // ... current_grid_width()
-=======
-    return Dune::Fem::GridWidth::calcGridWidth(test_.level_grid_part(current_level_));
-  }
->>>>>>> ce4cf544
 
   virtual double compute_on_current_refinement() override final
   {
