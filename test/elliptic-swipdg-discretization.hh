﻿// This file is part of the dune-gdt project:
//   http://users.dune-project.org/projects/dune-gdt
// Copyright holders: Felix Schindler
// License: BSD 2-Clause License (http://opensource.org/licenses/BSD-2-Clause)

#ifndef DUNE_GDT_TEST_ELLIPTIC_SWIPDG_DISCRETIZATION_HH
#define DUNE_GDT_TEST_ELLIPTIC_SWIPDG_DISCRETIZATION_HH

#include <memory>
#include <vector>
#include <type_traits>
#include <cmath>
#include <limits>

#include <dune/common/timer.hh>

<<<<<<< HEAD
=======
#include <dune/fem/misc/gridwidth.hh>

#include <dune/stuff/common/disable_warnings.hh>
>>>>>>> 49862ca8
#include <dune/geometry/quadraturerules.hh>

#include <dune/stuff/common/memory.hh>
#include <dune/stuff/common/convergence-study.hh>
#include <dune/stuff/grid/information.hh>
#include <dune/stuff/grid/boundaryinfo.hh>
#include <dune/stuff/la/container.hh>
#include <dune/stuff/la/solver.hh>
#include <dune/stuff/functions/interfaces.hh>
#include <dune/stuff/functions/ESV2007.hh>
#include <dune/stuff/functions/combined.hh>

#include <dune/gdt/playground/spaces/dg/fem.hh>
#include <dune/gdt/spaces/cg/fem.hh>
#include <dune/gdt/playground/spaces/rt/pdelab.hh>
#include <dune/gdt/localevaluation/elliptic.hh>
#include <dune/gdt/localoperator/codim0.hh>
#include <dune/gdt/localoperator/codim1.hh>
#include <dune/gdt/localevaluation/product.hh>
#include <dune/gdt/localevaluation/swipdg.hh>
#include <dune/gdt/localfunctional/codim0.hh>
#include <dune/gdt/localfunctional/codim1.hh>
#include <dune/gdt/discretefunction/default.hh>
#include <dune/gdt/assembler/local/codim0.hh>
#include <dune/gdt/assembler/local/codim1.hh>
#include <dune/gdt/spaces/constraints.hh>
#include <dune/gdt/assembler/system.hh>
#include <dune/gdt/products/l2.hh>
#include <dune/gdt/products/weightedl2.hh>
#include <dune/gdt/products/h1.hh>
#include <dune/gdt/products/elliptic.hh>
#include <dune/gdt/operators/projections.hh>
#include <dune/gdt/operators/prolongations.hh>
#include <dune/gdt/operators/oswaldinterpolation.hh>
#include <dune/gdt/playground/products/ESV2007.hh>
#include <dune/gdt/operators/fluxreconstruction.hh>

#include "elliptic-testcases.hh"


#if HAVE_EIGEN
static auto constexpr la_backend = Dune::Stuff::LA::ChooseBackend::eigen_sparse;
#else
static auto constexpr la_backend = Dune::Stuff::LA::default_sparse_backend;
#endif


namespace EllipticSWIPDG {


template <class GridPartType, int polynomialOrder,
          class MatrixImp = typename Dune::Stuff::LA::Container<double, la_backend>::MatrixType,
          class VectorImp = typename Dune::Stuff::LA::Container<double, la_backend>::VectorType>
class Discretization
{
public:
  static const unsigned int dimDomain = GridPartType::dimension;
  typedef typename GridPartType::ctype DomainFieldType;

  static const unsigned int dimRange = 1;
  typedef double RangeFieldType;

  static const unsigned int polOrder = polynomialOrder;

  typedef Dune::Stuff::Grid::BoundaryInfoInterface<typename GridPartType::IntersectionType> BoundaryInfoType;
  typedef Dune::Stuff::LocalizableFunctionInterface<typename GridPartType::template Codim<0>::EntityType,
                                                    DomainFieldType, dimDomain, RangeFieldType, dimRange> FunctionType;

  typedef MatrixImp MatrixType;
  typedef VectorImp VectorType;

  typedef Dune::GDT::Spaces::DG::FemBased<GridPartType, polOrder, RangeFieldType, dimRange> SpaceType;

  typedef typename SpaceType::GridViewType GridViewType;

  typedef Dune::GDT::DiscreteFunction<SpaceType, VectorType> DiscreteFunctionType;
  typedef Dune::GDT::ConstDiscreteFunction<SpaceType, VectorType> ConstDiscreteFunctionType;

  Discretization(const GridPartType& gp, const BoundaryInfoType& info, const FunctionType& diff,
                 const FunctionType& forc, const FunctionType& dir, const FunctionType& neu)
    : space_(gp)
    , boundary_info_(info)
    , diffusion_(diff)
    , force_(forc)
    , dirichlet_(dir)
    , neumann_(neu)
    , beta_(1.0)
    , is_assembled_(false)
    , system_matrix_(0, 0)
    , rhs_vector_(0)
  {
  }

  const SpaceType& space() const
  {
    return space_;
  }

  VectorType create_vector() const
  {
    return VectorType(space_.mapper().size());
  }

  void assemble() const
  {
    if (!is_assembled_) {
      using namespace Dune;
      using namespace Dune::GDT;

      system_matrix_ =
          MatrixType(space_.mapper().size(), space_.mapper().size(), space_.compute_face_and_volume_pattern());
      rhs_vector_ = VectorType(space_.mapper().size());
      typedef SystemAssembler<SpaceType> SystemAssemblerType;
      SystemAssemblerType systemAssembler(space_);

      // volume terms
      // * lhs
      typedef LocalOperator::Codim0Integral<LocalEvaluation::Elliptic<FunctionType>> EllipticOperatorType;
      const EllipticOperatorType ellipticOperator(diffusion_);
      const LocalAssembler::Codim0Matrix<EllipticOperatorType> diffusionMatrixAssembler(ellipticOperator);
      systemAssembler.add(diffusionMatrixAssembler, system_matrix_);
      // * rhs
      typedef LocalFunctional::Codim0Integral<LocalEvaluation::Product<FunctionType>> ForceFunctionalType;
      const ForceFunctionalType forceFunctional(force_);
      const LocalAssembler::Codim0Vector<ForceFunctionalType> forceVectorAssembler(forceFunctional);
      systemAssembler.add(forceVectorAssembler, rhs_vector_);
      // inner face terms
      typedef LocalOperator::Codim1CouplingIntegral<LocalEvaluation::SWIPDG::Inner<FunctionType>> CouplingOperatorType;
      const CouplingOperatorType couplingOperator(diffusion_, beta_);
      const LocalAssembler::Codim1CouplingMatrix<CouplingOperatorType> couplingMatrixAssembler(couplingOperator);
      systemAssembler.add(couplingMatrixAssembler,
                          system_matrix_,
                          new Stuff::Grid::ApplyOn::InnerIntersectionsPrimally<GridViewType>());
      // dirichlet boundary face terms
      // * lhs
      typedef LocalOperator::Codim1BoundaryIntegral<LocalEvaluation::SWIPDG::BoundaryLHS<FunctionType>>
          DirichletOperatorType;
      const DirichletOperatorType dirichletOperator(diffusion_, beta_);
      const LocalAssembler::Codim1BoundaryMatrix<DirichletOperatorType> dirichletMatrixAssembler(dirichletOperator);
      systemAssembler.add(dirichletMatrixAssembler,
                          system_matrix_,
                          new Stuff::Grid::ApplyOn::DirichletIntersections<GridViewType>(boundary_info_));
      // * rhs
      typedef LocalFunctional::Codim1Integral<LocalEvaluation::SWIPDG::BoundaryRHS<FunctionType, FunctionType>>
          DirichletFunctionalType;
      const DirichletFunctionalType dirichletFunctional(diffusion_, dirichlet_, beta_);
      const LocalAssembler::Codim1Vector<DirichletFunctionalType> dirichletVectorAssembler(dirichletFunctional);
      systemAssembler.add(dirichletVectorAssembler,
                          rhs_vector_,
                          new Stuff::Grid::ApplyOn::DirichletIntersections<GridViewType>(boundary_info_));
      // neumann boundary face terms
      // * rhs
      typedef LocalFunctional::Codim1Integral<LocalEvaluation::Product<FunctionType>> NeumannFunctionalType;
      const NeumannFunctionalType neumannFunctional(neumann_);
      const LocalAssembler::Codim1Vector<NeumannFunctionalType> neumannVectorAssembler(neumannFunctional);
      systemAssembler.add(neumannVectorAssembler,
                          rhs_vector_,
                          new Stuff::Grid::ApplyOn::NeumannIntersections<GridViewType>(boundary_info_));
      // do all the work
      systemAssembler.assemble();
      is_assembled_ = true;
    }
  } // ... solve()

  bool assembled() const
  {
    return is_assembled_;
  }

  const MatrixType& system_matrix() const
  {
    return system_matrix_;
  }

  const VectorType& rhs_vector() const
  {
    return rhs_vector_;
  }

  void solve(VectorType& solution) const
  {
    if (!is_assembled_)
      assemble();
    Dune::Stuff::LA::Solver<MatrixType>(system_matrix_).apply(rhs_vector_, solution);
  } // ... solve()

  void visualize(const VectorType& vector, const std::string filename, const std::string name) const
  {
    ConstDiscreteFunctionType function(space_, vector, name);
    function.visualize(space_.gridPart()->gridView(), filename);
  }

private:
  const SpaceType space_;
  const BoundaryInfoType& boundary_info_;
  const FunctionType& diffusion_;
  const FunctionType& force_;
  const FunctionType& dirichlet_;
  const FunctionType& neumann_;
  const RangeFieldType beta_;
  mutable bool is_assembled_;
  mutable MatrixType system_matrix_;
  mutable VectorType rhs_vector_;
}; // class Discretization


template <class TestCase, int polOrder>
class EocStudy : public Dune::Stuff::Common::ConvergenceStudy
{
protected:
  typedef Dune::Stuff::Common::ConvergenceStudy BaseType;

  typedef typename TestCase::GridPartType GridPartType;
  typedef typename TestCase::EntityType EntityType;
  typedef typename TestCase::GridViewType GridViewType;

  typedef typename TestCase::DomainFieldType DomainFieldType;
  static const unsigned int dimDomain = TestCase::dimDomain;
  typedef typename TestCase::RangeFieldType RangeFieldType;
  static const unsigned int dimRange = TestCase::dimRange;

  typedef Discretization<GridPartType, polOrder> DiscretizationType;

  typedef typename DiscretizationType::VectorType VectorType;
  typedef typename DiscretizationType::DiscreteFunctionType DiscreteFunctionType;
  typedef typename DiscretizationType::ConstDiscreteFunctionType ConstDiscreteFunctionType;

  typedef typename TestCase::ExactSolutionType ExactSolutionType;

public:
  EocStudy(const TestCase& test)
    : test_(test)
    , current_level_(0)
    , last_computed_level_(666)
    , reference_solution_computed_(false)
    , reference_discretization_(nullptr)
    , reference_solution_vector_(nullptr)
    , current_solution_vector_(nullptr)
  {
  }

  virtual ~EocStudy()
  {
  }

  virtual std::string identifier() const override
  {
    return "SWIP discontinuous galerkin discretization, polOrder " + Dune::Stuff::Common::toString(polOrder);
  }

  virtual size_t num_refinements() const override
  {
    if (test_.num_levels() == 0)
      return test_.num_levels();
    else
      return test_.num_levels() - 1;
  }

  virtual std::vector<std::string> provided_norms() const override
  {
    return {"L2", "H1_semi"};
  }

  virtual size_t expected_rate(const std::string type) const override
  {
    if (type.compare("L2") == 0)
      return polOrder + 1;
    else if (type.compare("H1_semi") == 0)
      return polOrder;
    else
      DUNE_THROW(Dune::RangeError, "Wrong type '" << type << "' requested!");
  } // ... expected_rate(...)

  virtual double norm_reference_solution(const std::string type) override
  {
    if (test_.provides_exact_solution()) {
      return compute_norm(test_.reference_grid_view(), test_.exact_solution(), type);
    } else {
      compute_reference_solution();
      assert(reference_discretization_);
      assert(reference_solution_vector_);
      const ConstDiscreteFunctionType reference_solution(
          reference_discretization_->space(), *reference_solution_vector_, "reference solution");
      // compute norm
      return compute_norm(test_.reference_grid_view(), reference_solution, type);
    }
  } // ... norm_reference_solution(...)

  virtual size_t current_grid_size() const override
  {
    assert(current_level_ < test_.num_levels());
    return test_.level_grid_view(current_level_).indexSet().size(0);
  }

  virtual double current_grid_width() const override
  {
    assert(current_level_ < test_.num_levels());
<<<<<<< HEAD
    const GridViewType grid_view = test_.level_grid_view(current_level_);
    Dune::Stuff::Grid::Dimensions<GridViewType> dimensions(grid_view);
    return dimensions.entity_width.max();
  } // ... current_grid_width()
=======
    return Dune::Fem::GridWidth::calcGridWidth(test_.level_grid_part(current_level_));
  }
>>>>>>> 49862ca8

  virtual double compute_on_current_refinement() override
  {
    using namespace Dune;
    using namespace Dune::GDT;
    Timer timer;
    double elapsed = 0;
    if (current_level_ != last_computed_level_) {
      assert(current_level_ < test_.num_levels());
      // compute solution
      const auto grid_part = test_.level_grid_part(current_level_);
      const DiscretizationType discretization(
          grid_part, test_.boundary_info(), test_.diffusion(), test_.force(), test_.dirichlet(), test_.neumann());
      current_solution_vector_on_level_ = std::unique_ptr<VectorType>(new VectorType(discretization.create_vector()));
      discretization.solve(*current_solution_vector_on_level_);
      const ConstDiscreteFunctionType current_level_solution(
          discretization.space(), *current_solution_vector_on_level_, "solution on current level");
      // prolong to reference grid part
      elapsed += timer.elapsed();
      if (!reference_solution_computed_)
        compute_reference_solution();
      timer.reset();
      const auto reference_grid_view = test_.reference_grid_view();
      const Operators::Prolongation<GridViewType> prolongation_operator(reference_grid_view);
      assert(reference_discretization_);
      if (!current_solution_vector_)
        current_solution_vector_ =
            std::unique_ptr<VectorType>(new VectorType(reference_discretization_->create_vector()));
      DiscreteFunctionType reference_level_solution(
          reference_discretization_->space(), *current_solution_vector_, "solution on reference grid part");
      prolongation_operator.apply(current_level_solution, reference_level_solution);
      last_computed_level_ = current_level_;
    }
    return timer.elapsed() + elapsed;
  } // ... compute_on_current_refinement(...)

  virtual double current_error_norm(const std::string type) override
  {
    // get current solution
    assert(current_level_ < test_.num_levels());
    if (last_computed_level_ != current_level_) {
      compute_on_current_refinement();
    }
    assert(last_computed_level_ == current_level_);
    assert(current_solution_vector_);
    if (!reference_solution_computed_)
      compute_reference_solution();
    assert(reference_discretization_);
    const ConstDiscreteFunctionType current_solution(
        reference_discretization_->space(), *current_solution_vector_, "current solution");
    // compute error
    if (test_.provides_exact_solution()) {
      typedef Dune::Stuff::Functions::Difference<ExactSolutionType, ConstDiscreteFunctionType> DifferenceType;
      const DifferenceType difference(test_.exact_solution(), current_solution);
      return compute_norm(test_.reference_grid_view(), difference, type);
    } else {
      // get reference solution
      compute_reference_solution();
      assert(reference_discretization_);
      assert(reference_solution_vector_);
      const ConstDiscreteFunctionType reference_solution(
          reference_discretization_->space(), *reference_solution_vector_, "reference solution");
      typedef Dune::Stuff::Functions::Difference<ConstDiscreteFunctionType, ConstDiscreteFunctionType> DifferenceType;
      const DifferenceType difference(reference_solution, current_solution);
      return compute_norm(test_.reference_grid_view(), difference, type);
    }
  } // ... current_error_norm(...)

  virtual void refine() override
  {
    if (current_level_ < test_.num_levels())
      ++current_level_;
  }

  std::vector<double> expected_results(const std::string type) const
  {
    using namespace Dune;
    if (std::is_same<TestCase, EllipticTestCase::ESV07<SGrid<2, 2>>>::value) {
      if (polOrder == 1) {
        if (type.compare("L2") == 0)
          return {1.15e-01, 3.04e-02, 7.51e-03, 1.86e-03};
        else if (type.compare("H1_semi") == 0)
          return {3.79e-01, 1.90e-01, 9.38e-02, 4.67e-02};
        else
          DUNE_THROW(RangeError, "Wrong type '" << type << "' requested!");
      } else
        DUNE_THROW(NotImplemented, "Please record the expected results for this polOrder!");
#if HAVE_ALUGRID
    } else if (std::is_same<TestCase, EllipticTestCase::ESV07<ALUGrid<2, 2, Dune::simplex, Dune::conforming>>>::value
               || std::is_same<TestCase, EllipticTestCase::ESV07<ALUGrid<2, 2, simplex, conforming>>>::value) {
      if (polOrder == 1) {
        if (type.compare("L2") == 0)
          return {1.15e-01, 3.04e-02, 7.51e-03, 1.86e-03};
        else if (type.compare("H1_semi") == 0)
          return {3.79e-01, 1.90e-01, 9.38e-02, 4.67e-02};
        else
          DUNE_THROW(RangeError, "Wrong type '" << type << "' requested!");
      } else if (polOrder == 2) {
        if (type.compare("L2") == 0)
          return {1.25e-02, 1.42e-03, 1.69e-04, 2.08e-05};
        else if (type.compare("H1_semi") == 0)
          return {7.84e-02, 2.01e-02, 5.02e-03, 1.26e-03};
        else
          DUNE_THROW(RangeError, "Wrong type '" << type << "' requested!");
      } else
        DUNE_THROW(NotImplemented, "Please record the expected results for this polOrder!");
    } else if (std::is_same<TestCase,
                            EllipticTestCase::LocalThermalBlock<ALUGrid<2, 2, Dune::simplex, Dune::conforming>>>::
                   value) {
      if (polOrder == 1) {
        if (type.compare("L2") == 0)
          return {5.57e-02, 1.99e-02, 5.54e-03, 1.29e-03};
        else if (type.compare("H1_semi") == 0)
          return {4.32e-01, 2.93e-01, 1.50e-01, 6.54e-02};
        else
          DUNE_THROW(RangeError, "Wrong type '" << type << "' requested!");
      } else if (polOrder == 2) {
        if (type.compare("L2") == 0)
          return {1.18e-02, 2.11e-03, 3.89e-04, 7.76e-05};
        else if (type.compare("H1_semi") == 0)
          return {1.69e-01, 5.96e-02, 1.94e-02, 6.04e-03};
        else
          DUNE_THROW(RangeError, "Wrong type '" << type << "' requested!");
      } else
        DUNE_THROW(NotImplemented, "Please record the expected results for this polOrder!");
    } else if (std::is_same<TestCase, EllipticTestCase::ER07<ALUGrid<2, 2, Dune::simplex, Dune::conforming>>>::value) {
      if (polOrder == 1) {
        if (type.compare("L2") == 0)
          return {6.09e-02, 1.65e-02, 4.22e-03};
        else if (type.compare("H1_semi") == 0)
          return {2.98e-01, 1.46e-01, 7.25e-02};
        else
          DUNE_THROW(RangeError, "Wrong type '" << type << "' requested!");
      } else if (polOrder == 2) {
        if (type.compare("L2") == 0)
          return {6.42e-03, 8.23e-04, 1.04e-04};
        else if (type.compare("H1_semi") == 0)
          return {5.40e-02, 1.41e-02, 3.55e-03};
        else
          DUNE_THROW(RangeError, "Wrong type '" << type << "' requested!");
      } else
        DUNE_THROW(NotImplemented, "Please record the expected results for this polOrder!");
    } else if (std::is_same<TestCase,
                            EllipticTestCase::MixedBoundaryTypes<ALUGrid<2, 2, Dune::simplex, Dune::conforming>>>::
                   value) {
      if (polOrder == 1) {
        if (type.compare("L2") == 0)
          return {4.02e-02, 1.12e-02, 2.83e-03, 6.33e-04};
        else if (type.compare("H1_semi") == 0)
          return {2.69e-01, 1.39e-01, 6.87e-02, 3.08e-02};
        else
          DUNE_THROW(RangeError, "Wrong type '" << type << "' requested!");
      } else if (polOrder == 2) {
        if (type.compare("L2") == 0)
          return {3.58e-03, 6.25e-04, 1.21e-04, 2.68e-05};
        else if (type.compare("H1_semi") == 0)
          return {4.81e-02, 1.79e-02, 7.19e-03, 2.85e-03};
        else
          DUNE_THROW(RangeError, "Wrong type '" << type << "' requested!");
      } else
        DUNE_THROW(NotImplemented, "Please record the expected results for this polOrder!");
    } else if (std::is_same<TestCase,
                            EllipticTestCase::Spe10Model1<ALUGrid<2, 2, Dune::simplex, Dune::conforming>>>::value) {
      if (polOrder == 1) {
        if (type.compare("L2") == 0)
          return {7.22e-02, 2.59e-02};
        else if (type.compare("H1_semi") == 0)
          return {5.28e-01, 3.48e-01};
        else
          DUNE_THROW(RangeError, "Wrong type '" << type << "' requested!");
      } else if (polOrder == 2) {
        if (type.compare("L2") == 0)
          return {2.08e-02, 3.74e-03};
        else if (type.compare("H1_semi") == 0)
          return {2.56e-01, 8.47e-02};
        else
          DUNE_THROW(RangeError, "Wrong type '" << type << "' requested!");
      } else
        DUNE_THROW(NotImplemented, "Please record the expected results for this polOrder!");
#endif // HAVE_ALUGRID
    } else
      DUNE_THROW(NotImplemented, "Please record the expected results for this TestCase/GridType combination!");
  }

  std::map<std::string, std::vector<double>> run(std::ostream& out = std::cout)
  {
    return BaseType::run(true, out);
  }

protected:
  void compute_reference_solution()
  {
    if (!reference_solution_computed_) {
      reference_discretization_ =
          std::unique_ptr<DiscretizationType>(new DiscretizationType(test_.reference_grid_part(),
                                                                     test_.boundary_info(),
                                                                     test_.diffusion(),
                                                                     test_.force(),
                                                                     test_.dirichlet(),
                                                                     test_.neumann()));
      reference_solution_vector_ =
          std::unique_ptr<VectorType>(new VectorType(reference_discretization_->create_vector()));
      reference_discretization_->solve(*reference_solution_vector_);
      reference_solution_computed_ = true;
    }
  } // ... compute_reference_solution()

  template <class GridViewType, class FunctionType>
  double compute_norm(const GridViewType& grid_view, const FunctionType& function, const std::string type)
  {
    using namespace Dune;
    using namespace Dune::GDT;
    if (type.compare("L2") == 0) {
      Products::L2<GridViewType> l2_product_operator(grid_view);
      return std::sqrt(l2_product_operator.apply2(function, function));
    } else if (type.compare("H1_semi") == 0) {
      Products::H1Semi<GridViewType> h1_product_operator(grid_view);
      return std::sqrt(h1_product_operator.apply2(function, function));
    } else
      DUNE_THROW(Dune::RangeError, "Wrong type '" << type << "' requested!");
  } // ... compute_norm(...)

  const TestCase& test_;
  size_t current_level_;
  size_t last_computed_level_;
  bool reference_solution_computed_;
  std::unique_ptr<DiscretizationType> reference_discretization_;
  std::unique_ptr<VectorType> reference_solution_vector_;
  std::unique_ptr<VectorType> current_solution_vector_on_level_;
  std::unique_ptr<VectorType> current_solution_vector_;
}; // class EOCStudy


template <class TestCase>
class EstimatorStudy : public EocStudy<TestCase, 1>
{
  typedef EocStudy<TestCase, 1> BaseType;
  static const unsigned int polOrder = 1;

  typedef typename BaseType::GridPartType GridPartType;
  typedef typename BaseType::GridViewType GridViewType;
  typedef typename BaseType::EntityType EntityType;

  typedef typename BaseType::DomainFieldType DomainFieldType;
  static const unsigned int dimDomain = BaseType::dimDomain;
  typedef typename BaseType::RangeFieldType RangeFieldType;
  static const unsigned int dimRange = BaseType::dimRange;

  typedef typename BaseType::DiscretizationType DiscretizationType;
  typedef typename DiscretizationType::VectorType VectorType;
  typedef typename DiscretizationType::DiscreteFunctionType DiscreteFunctionType;
  typedef typename DiscretizationType::ConstDiscreteFunctionType ConstDiscreteFunctionType;

  typedef typename TestCase::ExactSolutionType ExactSolutionType;

  static std::string nonconformity_estimator_id()
  {
    return "eta_NC";
  }
  static std::string residual_estimator_ESV07_id()
  {
    return "eta_R (ESV07)";
  }
  static std::string diffusive_flux_estimator_id()
  {
    return "eta_DF";
  }
  static std::string estimator_ESV07_id()
  {
    return "eta (ESV07)";
  }
  static std::string efficiency_ESV07_id()
  {
    return "efficiency (ESV07)";
  }

  const size_t over_integrate = 1;

public:
  EstimatorStudy(const TestCase& test)
    : BaseType(test)
  {
  }

  virtual ~EstimatorStudy()
  {
  }

  virtual std::vector<std::string> provided_norms() const override final
  {
    return {"energy",
            nonconformity_estimator_id(),
            residual_estimator_ESV07_id(),
            diffusive_flux_estimator_id()
            //            , estimator_ESV07_id()
            ,
            efficiency_ESV07_id()};
  } // ... provided_norms(...)

  virtual size_t expected_rate(const std::string type) const override final
  {
    if (type == "energy")
      return polOrder;
    else if (type == nonconformity_estimator_id())
      return polOrder;
    else if (type == residual_estimator_ESV07_id())
      return polOrder + 1;
    else if (type == diffusive_flux_estimator_id())
      return polOrder;
    else if (type == estimator_ESV07_id())
      return polOrder;
    else if (type == efficiency_ESV07_id())
      return 0;
    else
      return BaseType::expected_rate(type);
  } // ... expected_rate(...)

  virtual double current_error_norm(const std::string type) override final
  {
    if (type == "energy")
      return compute_energy_norm();
    else if (type == nonconformity_estimator_id())
      return compute_nonconformity_estimator();
    else if (type == residual_estimator_ESV07_id())
      return compute_residual_estimator_ESV07();
    else if (type == diffusive_flux_estimator_id())
      return compute_diffusive_flux_estimator();
    else if (type == estimator_ESV07_id())
      return compute_estimator_ESV07();
    else if (type == efficiency_ESV07_id())
      return compute_efficiency_ESV07();
    else
      return BaseType::current_error_norm(type);
  } // ... current_error_norm(...)

  std::vector<double> expected_results(const std::string type) const
  {
#if HAVE_ALUGRID
    if (std::is_same<TestCase, EllipticTestCase::ESV07<Dune::ALUGrid<2, 2, Dune::simplex, Dune::conforming>>>::value) {
      if (polOrder == 1) {
        if (type.compare("energy") == 0)
          return {3.29e-01, 1.63e-01, 8.05e-02, 4.02e-02};
        else if (type == nonconformity_estimator_id())
          return {1.90e-1, 9.73e-2, 4.90e-2, 2.46e-2};
        else if (type == residual_estimator_ESV07_id())
          return {7.24e-2, 1.83e-2, 4.55e-3, 1.15e-3};
        else if (type == diffusive_flux_estimator_id())
          return {3.55e-1, 1.76e-1, 8.73e-2, 4.35e-2};
        //          return {3.39e-1, 1.70e-1, 8.40e-2, 4.19e-2};
        else if (type == estimator_ESV07_id())
          return {4.50e-01, 2.08e-01, 9.92e-02, 4.86e-02};
        else if (type == efficiency_ESV07_id())
          return {1.37, 1.28, 1.24, 1.22};
        //          return {1.21, 1.21, 1.21, 1.21};
        else
          return BaseType::expected_results(type);
      } else
        DUNE_THROW(Dune::NotImplemented, "Please record the expected results for this polOrder!");
    } else if (std::is_same<TestCase,
                            EllipticTestCase::LocalThermalBlock<Dune::ALUGrid<2, 2, Dune::simplex, Dune::conforming>>>::
                   value) {
      if (polOrder == 1) {
        if (type.compare("energy") == 0)
          return {9.11e-02, 5.24e-02, 2.69e-02, 1.21e-02};
        else if (type == nonconformity_estimator_id())
          return {9.58e-02, 1.11e-01, 5.13e-02, 2.18e-02};
        else if (type == residual_estimator_ESV07_id())
          return {1.00e-10, 1.00e-10, 1.00e-10, 1.00e-10};
        else if (type == diffusive_flux_estimator_id())
          return {1.13e-01, 6.55e-02, 3.55e-02, 1.91e-02};
        //        else if (type == estimator_ESV07_id())
        //          return {};
        else if (type == efficiency_ESV07_id())
          return {1.63e+00, 2.46e+00, 2.33e+00, 2.41e+00};
        else
          return BaseType::expected_results(type);
      } else
        DUNE_THROW(Dune::NotImplemented, "Please record the expected results for this polOrder!");
    } else if (std::is_same<TestCase,
                            EllipticTestCase::Spe10Model1<Dune::ALUGrid<2, 2, Dune::simplex, Dune::conforming>>>::
                   value) {
      if (polOrder == 1) {
        if (type.compare("energy") == 0)
          return {3.31e-02, 1.66e-02};
        else if (type == nonconformity_estimator_id())
          return {8.50e-01, 1.16e+00};
        else if (type == residual_estimator_ESV07_id())
          return {1.00e-10, 1.00e-10};
        else if (type == diffusive_flux_estimator_id())
          return {4.77e-02, 3.07e-02};
        //        else if (type == estimator_ESV07_id())
        //          return {};
        else if (type == efficiency_ESV07_id())
          return {2.58e+01, 7.00e+01};
        else
          return BaseType::expected_results(type);
      } else
        DUNE_THROW(Dune::NotImplemented, "Please record the expected results for this polOrder!");
    } else
#endif
      DUNE_THROW(Dune::NotImplemented, "Please record the expected results for this TestCase/GridType combination!");
  } // ... expected_results(...)

  virtual std::map<std::string, std::vector<double>> run(std::ostream& out = std::cout)
  {
    return BaseType::BaseType::run(false, out);
  }

private:
  double compute_energy_norm()
  {
    using namespace Dune;
    using namespace GDT;
    // get current solution
    assert(current_level_ < test_.num_levels());
    if (last_computed_level_ != current_level_) {
      this->compute_on_current_refinement();
    }
    assert(last_computed_level_ == current_level_);
    const DiscretizationType discretization(test_.level_grid_part(current_level_),
                                            test_.boundary_info(),
                                            test_.diffusion(),
                                            test_.force(),
                                            test_.dirichlet(),
                                            test_.neumann());
    assert(current_solution_vector_on_level_);
    const ConstDiscreteFunctionType current_solution(
        discretization.space(), *current_solution_vector_on_level_, "discrete solution");
    // compute error
    if (test_.provides_exact_solution()) {
      typedef Dune::Stuff::Functions::Difference<ExactSolutionType, ConstDiscreteFunctionType> DifferenceType;
      const DifferenceType difference(test_.exact_solution(), current_solution);
      auto grid_view = test_.level_grid_view(current_level_);
      const GDT::Products::Elliptic<GridViewType, typename TestCase::DiffusionType> elliptic_product(
          grid_view, test_.diffusion(), over_integrate);
      return std::sqrt(elliptic_product.apply2(difference, difference));
    } else {
      if (!reference_solution_computed_)
        this->compute_reference_solution();
      assert(reference_discretization_);
      assert(reference_solution_vector_);
      assert(current_solution_vector_);
      const VectorType difference_vector = (*reference_solution_vector_) - (*current_solution_vector_);
      const ConstDiscreteFunctionType difference(reference_discretization_->space(), difference_vector);
      auto grid_view = test_.reference_grid_view();
      const GDT::Products::Elliptic<GridViewType, typename TestCase::DiffusionType> elliptic_product(
          grid_view, test_.diffusion(), over_integrate);
      return std::sqrt(elliptic_product.apply2(difference, difference));
    }
  } // ... compute_energy_norm(...)

  double compute_nonconformity_estimator()
  {
    using namespace Dune;
    using namespace Dune::GDT;

    BaseType::compute_on_current_refinement();
    assert(current_solution_vector_on_level_);
    const auto grid_part = test_.level_grid_part(current_level_);
    auto grid_view = test_.level_grid_view(current_level_);
    const DiscretizationType discretization(
        grid_part, test_.boundary_info(), test_.diffusion(), test_.force(), test_.dirichlet(), test_.neumann());
    const ConstDiscreteFunctionType discrete_solution(discretization.space(), *current_solution_vector_on_level_);
    VectorType oswald_interpolation_vector(discretization.space().mapper().size());
    DiscreteFunctionType oswald_interpolation(discretization.space(), oswald_interpolation_vector);

    const Operators::OswaldInterpolation<GridViewType> oswald_interpolation_operator(grid_view);
    oswald_interpolation_operator.apply(discrete_solution, oswald_interpolation);

    const Products::Elliptic<GridViewType, typename TestCase::DiffusionType> elliptic_product(
        grid_view, test_.diffusion(), over_integrate);
    return elliptic_product.induced_norm(discrete_solution - oswald_interpolation);
  } // ... compute_nonconformity_estimator(...)

  double compute_residual_estimator_ESV07()
  {
    using namespace Dune;
    using namespace GDT;
    const auto grid_view = test_.level_grid_view(current_level_);

    typedef Spaces::FV::Default<GridViewType, RangeFieldType, 1, 1> P0SpaceType;
    const P0SpaceType p0_space(grid_view);
    typedef DiscreteFunction<P0SpaceType, VectorType> P0DiscreteFunctionType;
    P0DiscreteFunctionType p0_force(p0_space);

    Operators::Projection<GridViewType> projection_operator(grid_view, over_integrate);
    projection_operator.apply(test_.force(), p0_force);

    typedef typename Stuff::Functions::ESV2007Cutoff<typename TestCase::DiffusionType> CutoffFunctionType;
    const CutoffFunctionType cutoff_function(test_.diffusion());

    const Products::WeightedL2<GridViewType, CutoffFunctionType> weighted_l2_product(
        grid_view, cutoff_function, over_integrate);
    return weighted_l2_product.induced_norm(test_.force() - p0_force);
  } // ... compute_residual_estimator_ESV07(...)

  double compute_diffusive_flux_estimator()
  {
    using namespace Dune;
    using namespace Dune::GDT;

    BaseType::compute_on_current_refinement();
    assert(current_solution_vector_on_level_);

    const auto grid_part = test_.level_grid_part(current_level_);
    const auto grid_view = test_.level_grid_view(current_level_);
    const DiscretizationType discretization(
        grid_part, test_.boundary_info(), test_.diffusion(), test_.force(), test_.dirichlet(), test_.neumann());
    const ConstDiscreteFunctionType discrete_solution(discretization.space(), *current_solution_vector_on_level_);

    typedef Spaces::RT::PdelabBased<GridViewType, 0, RangeFieldType, dimDomain> RTN0SpaceType;
    const RTN0SpaceType rtn0_space(grid_view);
    typedef DiscreteFunction<RTN0SpaceType, VectorType> RTN0DiscreteFunctionType;
    RTN0DiscreteFunctionType diffusive_flux(rtn0_space);

    typedef typename TestCase::DiffusionType DiffusionType;
    const Operators::DiffusiveFluxReconstruction<GridViewType, DiffusionType> diffusive_flux_reconstruction(
        grid_view, test_.diffusion(), over_integrate);
    diffusive_flux_reconstruction.apply(discrete_solution, diffusive_flux);

    GDT::Products::ESV2007::DiffusiveFluxEstimate<GridViewType,
                                                  DiffusionType,
                                                  RTN0DiscreteFunctionType,
                                                  ConstDiscreteFunctionType,
                                                  ConstDiscreteFunctionType>
        diffusive_flux_estimator_product(
            grid_view, discrete_solution, discrete_solution, test_.diffusion(), diffusive_flux, over_integrate);
    return std::sqrt(diffusive_flux_estimator_product.apply2());
  } // ... compute_diffusive_flux_estimator(...)

  double compute_estimator_ESV07()
  {
    using namespace Dune;
    using namespace Dune::GDT;

    BaseType::compute_on_current_refinement();
    assert(current_solution_vector_on_level_);
    const auto grid_part = test_.level_grid_part(current_level_);
    const auto grid_view = test_.level_grid_view(current_level_);

    const DiscretizationType discretization(
        grid_part, test_.boundary_info(), test_.diffusion(), test_.force(), test_.dirichlet(), test_.neumann());
    const ConstDiscreteFunctionType discrete_solution(discretization.space(), *current_solution_vector_on_level_);

    VectorType oswald_interpolation_vector(discretization.space().mapper().size());
    DiscreteFunctionType oswald_interpolation(discretization.space(), oswald_interpolation_vector);
    const Operators::OswaldInterpolation<GridViewType> oswald_interpolation_operator(grid_view);
    oswald_interpolation_operator.apply(discrete_solution, oswald_interpolation);

    typedef Spaces::FV::Default<GridViewType, RangeFieldType, 1, 1> P0SpaceType;
    const P0SpaceType p0_space(grid_view);
    VectorType p0_force_vector(p0_space.mapper().size());
    typedef DiscreteFunction<P0SpaceType, VectorType> P0DiscreteFunctionType;
    P0DiscreteFunctionType p0_force(p0_space, p0_force_vector);
    Operators::Projection<GridViewType> projection_operator(grid_view);
    projection_operator.apply(test_.force(), p0_force);

    typedef Spaces::RT::PdelabBased<GridViewType, 0, RangeFieldType, dimDomain> RTN0SpaceType;
    const RTN0SpaceType rtn0_space(grid_view);
    VectorType diffusive_flux_vector(rtn0_space.mapper().size());
    typedef DiscreteFunction<RTN0SpaceType, VectorType> RTN0DiscreteFunctionType;
    RTN0DiscreteFunctionType diffusive_flux(rtn0_space, diffusive_flux_vector);

    typedef typename TestCase::DiffusionType DiffusionType;
    const Operators::DiffusiveFluxReconstruction<GridViewType, DiffusionType> diffusive_flux_reconstruction(
        grid_view, test_.diffusion());
    diffusive_flux_reconstruction.apply(discrete_solution, diffusive_flux);

    const LocalOperator::Codim0Integral<LocalEvaluation::Elliptic<DiffusionType>> local_eta_nc_product(
        1, test_.diffusion());
    const auto eta_nc_difference = discrete_solution - oswald_interpolation;

    typedef typename Stuff::Functions::ESV2007::Cutoff<DiffusionType> CutoffFunctionType;
    const CutoffFunctionType cutoff_function(test_.diffusion());
    const LocalOperator::Codim0Integral<LocalEvaluation::Product<CutoffFunctionType>> local_eta_r_product(
        1, cutoff_function);
    const auto eta_r_difference = test_.force() - p0_force;

    const LocalOperator::Codim0Integral<LocalEvaluation::ESV2007::DiffusiveFluxEstimate<DiffusionType,
                                                                                        RTN0DiscreteFunctionType>>
        local_eta_df_product(1, test_.diffusion(), diffusive_flux);

    // walk the grid
    double eta = 0.0;
    std::vector<DynamicMatrix<RangeFieldType>> tmp_matrices(
        std::max(std::max(local_eta_nc_product.numTmpObjectsRequired(), local_eta_r_product.numTmpObjectsRequired()),
                 local_eta_df_product.numTmpObjectsRequired()),
        DynamicMatrix<RangeFieldType>(1, 1, 0.0));
    DynamicMatrix<RangeFieldType> local_result_matrix(1, 1, 0.0);
    const auto entity_it_end = grid_view.template end<0>();
    for (auto entity_it = grid_view.template begin<0>(); entity_it != entity_it_end; ++entity_it) {
      const auto& entity = *entity_it;

      local_result_matrix *= 0.0;
      const auto local_eta_nc_difference = eta_nc_difference.local_function(entity);
      local_eta_nc_product.apply(*local_eta_nc_difference, *local_eta_nc_difference, local_result_matrix, tmp_matrices);
      assert(local_result_matrix.rows() >= 1);
      assert(local_result_matrix.cols() >= 1);
      const double eta_nc_t_squared = local_result_matrix[0][0];

      local_result_matrix *= 0.0;
      const auto local_eta_r_difference = eta_r_difference.local_function(entity);
      local_eta_r_product.apply(*local_eta_r_difference, *local_eta_r_difference, local_result_matrix, tmp_matrices);
      assert(local_result_matrix.rows() >= 1);
      assert(local_result_matrix.cols() >= 1);
      const double eta_r = std::sqrt(local_result_matrix[0][0]);

      local_result_matrix *= 0.0;
      const auto local_discrete_solution = discrete_solution.local_function(entity);
      local_eta_df_product.apply(*local_discrete_solution, *local_discrete_solution, local_result_matrix, tmp_matrices);
      assert(local_result_matrix.rows() >= 1);
      assert(local_result_matrix.cols() >= 1);
      const double eta_df = std::sqrt(local_result_matrix[0][0]);

      eta += eta_nc_t_squared + std::pow(eta_r + eta_df, 2);
    } // walk the grid
    return std::sqrt(eta);
  } // ... compute_estimator_ESV07(...)

  double compute_efficiency_ESV07()
  {
    return compute_estimator_ESV07() / compute_energy_norm();
  }

#if 0
  double compute_residual_estimator_ESV10()
  {
    using namespace Dune;
    using namespace Dune::GDT;

    const RangeFieldType poincare_constant_sqrt = RangeFieldType(1) / M_PIl;
    const size_t integration_order = 5;

    // prepare discrete solution
    BaseType::compute_on_current_refinement();
    const auto grid_part = test_.level_grid_part(current_level_);
    const DiscretizationType discretization(grid_part, test_.boundary_info(), test_.diffusion(), test_.force(),
                                            test_.dirichlet(), test_.neumann());
    const ConstDiscreteFunctionType discrete_solution(discretization.space(),
                                                      *current_solution_vector_on_level_,
                                                      "discrete solution");

    typedef RaviartThomasSpace::FemLocalfunctionsWrapper< GridPartType, 0, RangeFieldType, dimDomain > RTN_SpaceType;
    const RTN_SpaceType rtn_space(grid_part);
    typedef DiscreteFunction< RTN_SpaceType, VectorType > RTN_DiscreteFunctionType;
    VectorType rtn_vector(rtn_space.mapper().size());
    RTN_DiscreteFunctionType diffusive_flux_reconstruction(rtn_space,
                                                           rtn_vector,
                                                           "diffusive flux reconstruction");
    std::vector< typename RTN_SpaceType::BaseFunctionSetType::RangeType >
        rtn_basis_values(rtn_space.mapper().maxNumDofs(),
                         typename RTN_SpaceType::BaseFunctionSetType::RangeType(0));

    // walk the grid for the second time
    const auto entity_it_end = grid_part->template end< 0 >();
    for (auto entity_it = grid_part->template begin< 0 >(); entity_it != entity_it_end; ++entity_it) {
      const auto& entity = *entity_it;
      // get the local functions
      const auto local_solution_entity = discrete_solution.local_function(entity);
      const auto local_diffusion_entity = test_.diffusion().local_function(entity);
      auto local_diffusive_flux = diffusive_flux_reconstruction.local_discrete_function(entity);
      auto local_diffusive_flux_DoF_vector = local_diffusive_flux.vector();
      const auto rtn_basis = rtn_space.baseFunctionSet(entity);
      // get the local finite elements
      const auto rtn_finite_element = rtn_space.backend().finiteElement(entity);
      const auto& rtn_local_coefficients = rtn_finite_element.localCoefficients();
      std::vector< size_t > intersection_id_to_local_DoF_id_map(rtn_local_coefficients.size(), 0);
      for (size_t ii = 0; ii < rtn_local_coefficients.size(); ++ii)
        intersection_id_to_local_DoF_id_map[rtn_local_coefficients.localKey(ii).subEntity()] = ii;
      // to compute the diffusive flux reconstruction
      // * loop over all intersections
      const auto intersection_end_it = grid_part->iend(entity);
      for (auto intersection_it = grid_part->ibegin(entity);
           intersection_it != intersection_end_it;
           ++intersection_it) {
        // get intersection information
        const auto& intersection = *intersection_it;
        const size_t intersection_index = intersection.indexInInside();
        assert(intersection_index < intersection_id_to_local_DoF_id_map.size() && "This should not happen!");
        const size_t intersection_DoF_index = intersection_id_to_local_DoF_id_map[intersection_index];
        // prepare quadrature
        const size_t quadrature_order = 1;
        const auto& face_quadrature = QuadratureRules< DomainFieldType, dimDomain - 1 >::rule(intersection.type(),
                                                                                              2*quadrature_order + 1);
        RangeFieldType lhs_integral = 0;
        RangeFieldType rhs_integral = 0;

        if (intersection.boundary() && !intersection.neighbor()) {
          // we are on the domain boundary
          // loop over all quadrature points
          for (auto quadrature_point : face_quadrature) {
            const FieldVector< DomainFieldType, dimDomain - 1 >& point_intersection = quadrature_point.position();
            const FieldVector< DomainFieldType, dimDomain >
                point_entity = intersection.geometryInInside().global(point_intersection);
            const RangeFieldType integration_factor = intersection.geometry().integrationElement(point_intersection);
            const RangeFieldType quadrature_weight = quadrature_point.weight();
            // evaluate
            const auto unit_outer_normal = intersection.unitOuterNormal(point_intersection);
            rtn_basis.evaluate(point_entity, rtn_basis_values);
            const auto& rtn_basis_value = rtn_basis_values[intersection_DoF_index];
            const auto solution_value = local_solution_entity->evaluate(point_entity);
            const auto solution_gradient = local_solution_entity->jacobian(point_entity);
            const auto diffusion_value = local_diffusion_entity->evaluate(point_entity);
            const RangeFieldType sigma = 14.0;
            const RangeFieldType gamma = diffusion_value;
            const RangeFieldType penalty = (sigma * gamma ) / std::pow(intersection.geometry().volume(), 1.0);
            // compute integrals
            lhs_integral += integration_factor * quadrature_weight * (rtn_basis_value * unit_outer_normal);
            rhs_integral += integration_factor * quadrature_weight
                            * (-1.0 * diffusion_value * (solution_gradient[0] * unit_outer_normal)
                                + penalty * solution_value);
          } // loop over all quadrature points
          // set local DoF
          local_diffusive_flux_DoF_vector.set(intersection_DoF_index, rhs_integral / lhs_integral);
        } else if (intersection.neighbor() && !intersection.boundary()) {
          // we are on the inside
          // get the neighbour
          const auto neighbour_ptr = intersection.outside();
          const auto& neighbour = *neighbour_ptr;
          // work only once on each intersection
          if (grid_part->indexSet().index(entity) < grid_part->indexSet().index(neighbour)) {
            // get the neighbours local functions
            const auto local_solution_neighbour = discrete_solution.local_function(neighbour);
            const auto local_diffusion_neighbour = test_.diffusion().local_function(neighbour);
            // loop over all quadrature points
            for (auto quadrature_point : face_quadrature) {
              const FieldVector< DomainFieldType, dimDomain - 1 > point_intersection = quadrature_point.position();
              const FieldVector< DomainFieldType, dimDomain >
                  point_entity = intersection.geometryInInside().global(point_intersection);
              const FieldVector< DomainFieldType, dimDomain >
                  point_neighbour = intersection.geometryInOutside().global(point_intersection);
              const RangeFieldType integration_factor = intersection.geometry().integrationElement(point_intersection);
              const RangeFieldType quadrature_weight = quadrature_point.weight();
              // evaluate
              const auto unit_outer_normal = intersection.unitOuterNormal(point_intersection);
              rtn_basis.evaluate(point_entity, rtn_basis_values);
              const auto& rtn_basis_value = rtn_basis_values[intersection_DoF_index];
              const auto solution_value_entity = local_solution_entity->evaluate(point_entity);
              const auto solution_value_neighbour = local_solution_entity->evaluate(point_neighbour);
              const auto solution_gradient_entity = local_solution_entity->jacobian(point_entity);
              const auto solution_gradient_neighbour = local_solution_neighbour->jacobian(point_neighbour);
              const auto diffusion_value_entity = local_diffusion_entity->evaluate(point_entity);
              const auto diffusion_value_neighbour = local_diffusion_neighbour->evaluate(point_neighbour);
              // evaluate penalty parameter and weighting
              const RangeFieldType sigma = 8.0;
              const RangeFieldType delta_plus  = diffusion_value_neighbour;
              const RangeFieldType delta_minus = diffusion_value_entity;
              const RangeFieldType gamma = (delta_plus * delta_minus)/(delta_plus + delta_minus);
              const RangeFieldType penalty = (sigma * gamma) / std::pow(intersection.geometry().volume(), 1.0);
              const RangeFieldType weight_plus = delta_minus / (delta_plus + delta_minus);
              const RangeFieldType weight_minus = delta_plus / (delta_plus + delta_minus);
              // compute integrals
              lhs_integral += integration_factor * quadrature_weight * (rtn_basis_value * unit_outer_normal);
              rhs_integral += integration_factor * quadrature_weight
                              * ( - weight_minus * (diffusion_value_entity
                                                        * (solution_gradient_entity[0] * unit_outer_normal))
                                  - weight_plus * (diffusion_value_neighbour
                                                          * (solution_gradient_neighbour[0] * unit_outer_normal))
                                  + penalty * (solution_value_entity - solution_value_neighbour));
            } // loop over all quadrature points
            // set local DoF
            local_diffusive_flux_DoF_vector.set(intersection_DoF_index, rhs_integral / lhs_integral);
          } // work only once on each intersection
        } else
          DUNE_THROW(InvalidStateException, "unknwon intersection type encountered!");
      } // loop over all intersections
    } // walk the grid for the second time

    VectorType diffusive_flux_reconstruction_vector_2(rtn_space.mapper().size());
    DiscreteFunction< RTN_SpaceType, VectorType > diffusive_flux_reconstruction_2(rtn_space,
                                                                                diffusive_flux_reconstruction_vector_2,
                                                                                "diffusive flux reconstruction");
    // reconstruct
    typedef Operators::DiffusiveFluxReconstruction< GridPartType,
                                                   typename TestCase::DiffusionType > ReconstructionOperatorType;
    const ReconstructionOperatorType reconstruction_operator(*grid_part, test_.diffusion());
    reconstruction_operator.apply(discrete_solution, diffusive_flux_reconstruction_2);
//    const auto difference = diffusive_flux_reconstruction.vector().backend() - diffusive_flux_reconstruction_2.vector().backend();
//    const double max = std::max(std::abs(difference.maxCoeff()), std::abs(difference.minCoeff()));
//    if (max > 0.0)
//      DUNE_THROW(InvalidStateException, "boom " << max);

    // walk the grid for the third time
    std::vector< RangeFieldType > estimators_residual(grid_part->indexSet().size(0), RangeFieldType(0));
    for (auto entity_it = grid_part->template begin< 0 >(); entity_it != entity_it_end; ++entity_it) {
      const auto& entity = *entity_it;
      const size_t entity_index = grid_part->indexSet().index(entity);
      // get the local functions
      const auto local_diffusion = test_.diffusion().local_function(entity);
      const auto local_force = test_.force().local_function(entity);
      const auto local_diffusive_flux_reconstruction = diffusive_flux_reconstruction_2.local_function(entity);
      RangeFieldType diffusion_min = std::numeric_limits< RangeFieldType >::max();
      // do a volume quadrature
      const auto& volume_quadrature = QuadratureRules< DomainFieldType, dimDomain >::rule(entity.type(),
                                                                                          2*integration_order + 1);
      for (auto quadrature_point : volume_quadrature) {
        const FieldVector< DomainFieldType, dimDomain >& point_entity = quadrature_point.position();
        const double quadrature_weight = quadrature_point.weight();
        // evaluate
        const double integration_factor = entity.geometry().integrationElement(point_entity);
        const auto diffusion_value = local_diffusion->evaluate(point_entity);
        if (diffusion_value < diffusion_min)
          diffusion_min = diffusion_value;
        const auto force_value = local_force->evaluate(point_entity);
        const auto diffusive_flux_gradient = local_diffusive_flux_reconstruction->jacobian(point_entity);
        // compute the residual estimator
        const auto diffusive_flux_divergence = diffusive_flux_gradient[0][0] + diffusive_flux_gradient[1][1];
        const auto residual_difference = force_value - diffusive_flux_divergence;
        const auto residual_product = residual_difference * residual_difference;
        estimators_residual[entity_index] += integration_factor * quadrature_weight * residual_product;
      } // do a volume quadrature
      // for the residual estimator
      estimators_residual[entity_index] *= (entity.geometry().volume() * poincare_constant_sqrt)
                                           / std::sqrt(diffusion_min);
    } // walk the grid for the third time

    // compute error components
    double residual_estimator = 0;
    for (size_t ii = 0; ii < estimators_residual.size(); ++ii) {
      residual_estimator += std::pow(estimators_residual[ii], 2);
    }
    return std::sqrt(residual_estimator);
  } // ... compute_residual_estimator_ESV10(...)
#endif

#if 0
  double compute_estimator_ESV10()
  {
    using namespace Dune;
    using namespace Dune::GDT;

    const auto poincare_constant_sqrt = RangeFieldType(1) / M_PIl;
    const size_t integration_order = 5;

    // prepare discrete solution
    BaseType::compute_on_current_refinement();
    const auto grid_part = test_.level_grid_part(current_level_);
    const DiscretizationType discretization(grid_part, test_.boundary_info(), test_.diffusion(), test_.force(),
                                            test_.dirichlet(), test_.neumann());
    const ConstDiscreteFunctionType discrete_solution(discretization.space(),
                                                      *current_solution_vector_on_level_,
                                                      "discrete solution");
    VectorType oswald_projection_vector(discretization.space().mapper().size());
    DiscreteFunctionType oswald_projection(discretization.space(),
                                           oswald_projection_vector,
                                           "oswald projection");

    typedef typename DiscretizationType::SpaceType TestSpaceType;
    typedef FieldVector< DomainFieldType, dimDomain > DomainType;

    typedef RaviartThomasSpace::FemLocalfunctionsWrapper< GridPartType, 0, RangeFieldType, dimDomain > RTN_SpaceType;
    const RTN_SpaceType rtn_space(grid_part);
    typedef DiscreteFunction< RTN_SpaceType, VectorType > RTN_DiscreteFunctionType;
    VectorType rtn_vector(rtn_space.mapper().size());
    RTN_DiscreteFunctionType diffusive_flux_reconstruction(rtn_space,
                                                           rtn_vector,
                                                           "diffusive flux reconstruction");
    // reconstruct
    typedef Operators::DiffusiveFluxReconstruction< GridPartType,
                                                   typename TestCase::DiffusionType > ReconstructionOperatorType;
    const ReconstructionOperatorType reconstruction_operator(*grid_part, test_.diffusion());
    reconstruction_operator.apply(discrete_solution, diffusive_flux_reconstruction);

    // data structures we need
    // * a map from a global vertex id to global DoF ids
    //   given a vertex, one obtains a set of all global DoF ids, which are associated with this vertex
    typedef std::vector< std::set< size_t > > VertexToEntitiesMapType;
    VertexToEntitiesMapType vertex_to_dof_id_map(grid_part->indexSet().size(dimDomain));
    // * a set to hold the global id off all boundary vertices
    std::set< size_t > boundary_vertices;
    // * vectors to hold the local estimators
    std::vector< RangeFieldType > estimators_nonconformity(grid_part->indexSet().size(0), RangeFieldType(0));
    std::vector< RangeFieldType > estimators_residual(grid_part->indexSet().size(0), RangeFieldType(0));
    std::vector< RangeFieldType > estimators_diffusive_flux(grid_part->indexSet().size(0), RangeFieldType(0));

    // walk the grid for the first time
    const auto entity_it_end = grid_part->template end< 0 >();
    for (auto entity_it = grid_part->template begin< 0 >(); entity_it != entity_it_end; ++entity_it) {
      const auto& entity = *entity_it;
      // get the local finite elements
      typedef typename TestSpaceType::Traits::ContinuousFiniteElementType FiniteElementType;
      const auto dg_finite_element = discretization.space().backend().finiteElement(entity);
      const FiniteElementType cg_finite_element(entity.geometry().type(), polOrder);
      const auto& dg_local_coefficients = dg_finite_element.localCoefficients();
      const auto& cg_local_coefficients = cg_finite_element.localCoefficients();
      assert(dg_local_coefficients.size() == cg_local_coefficients.size()
             && "Wrong finite element given!");
      // loop over all vertices
      std::vector< DomainType > global_vertices(entity.template count< dimDomain >(), DomainType(0));
      std::vector< size_t > global_vertex_ids(global_vertices.size(), 0);
      for (size_t local_vertex_id = 0; local_vertex_id < global_vertices.size(); ++local_vertex_id) {
        // get global vertex id
        const auto vertexPtr = entity.template subEntity< dimDomain >(local_vertex_id);
        const auto& vertex = *vertexPtr;
        global_vertex_ids[local_vertex_id] = grid_part->indexSet().index(vertex);
        global_vertices[local_vertex_id] = vertex.geometry().center();
        // find the global DoF id to this vertex, therefore
        // loop over all local DoFs
        for (size_t ii = 0; ii < dg_local_coefficients.size(); ++ii) {
          const auto& entity_cg_local_key = cg_local_coefficients.localKey(ii);
          if (entity_cg_local_key.subEntity() == local_vertex_id) {
            const auto& entity_dg_local_key = dg_local_coefficients.localKey(ii);
            assert(entity_cg_local_key.codim() == dimDomain && "Wrong finite element given!");
            const size_t local_DOF_id = entity_dg_local_key.index();
            const size_t global_DOF_id = discretization.space().mapper().mapToGlobal(entity, local_DOF_id);
            // add this global DoF to this vertex
            vertex_to_dof_id_map[global_vertex_ids[local_vertex_id]].insert(global_DOF_id);
            // there must be one and only one for a polorder 1 lagrange basis
            break;
          }
        } // loop over all local DoFs
      } // loop over all vertices
      // in order to determine the boundary vertices, we need to
      // loop over all intersections
      const auto intersectionEndIt = grid_part->iend(entity);
      for (auto intersectionIt = grid_part->ibegin(entity); intersectionIt != intersectionEndIt; ++intersectionIt) {
        const auto& intersection = *intersectionIt;
        if (intersection.boundary() && !intersection.neighbor()) {
          const auto& intersection_geometry = intersection.geometry();
          for (size_t local_intersection_corner_id = 0;
               int(local_intersection_corner_id) < intersection_geometry.corners();
               ++local_intersection_corner_id) {
            const auto global_intersection_corner = intersection_geometry.corner(local_intersection_corner_id);
            // now, we need to find the entity's vertex this intersection's corner point equals to, so we
            // loop over all vertices of the entity
            for (size_t local_vertex_id = 0; local_vertex_id < global_vertices.size(); ++local_vertex_id) {
              if (Stuff::Common::FloatCmp::eq(global_intersection_corner, global_vertices[local_vertex_id]))
                boundary_vertices.insert(global_vertex_ids[local_vertex_id]);
            } // loop over all vertices of the entity
          } // if (intersection.boundary() && !intersection.neighbor())
        } // loop over all intersections
      } // loop over all intersections
    } // walk the grid for the first time

    // walk the grid for the second time
    for (auto entity_it = grid_part->template begin< 0 >(); entity_it != entity_it_end; ++entity_it) {
      const auto& entity = *entity_it;
      // get the local functions
      const auto local_solution_entity = discrete_solution.local_discrete_function(entity);
      const auto& local_solution_entity_DoF_vector = local_solution_entity.vector();
      // get the local finite elements
      // * for the oswald projection
      typedef typename TestSpaceType::Traits::ContinuousFiniteElementType FiniteElementType;
      const auto dg_finite_element = discretization.space().backend().finiteElement(entity);
      const FiniteElementType cg_finite_element(entity.geometry().type(), polOrder);
      const auto& dg_local_coefficients = dg_finite_element.localCoefficients();
      const auto& cg_local_coefficients = cg_finite_element.localCoefficients();
      assert(dg_local_coefficients.size() == cg_local_coefficients.size()
             && "Wrong finite element given!");
      // * for the diffusive flux reconstruction
      const auto rtn_finite_element = rtn_space.backend().finiteElement(entity);
      const auto& rtn_local_coefficients = rtn_finite_element.localCoefficients();
      std::vector< size_t > intersection_id_to_local_DoF_id_map(rtn_local_coefficients.size(), 0);
      for (size_t ii = 0; ii < rtn_local_coefficients.size(); ++ii)
        intersection_id_to_local_DoF_id_map[rtn_local_coefficients.localKey(ii).subEntity()] = ii;
      // to compute the oswald projection
      // * loop over all local DoFs
      for (size_t ii = 0; ii < dg_local_coefficients.size(); ++ii) {
        const auto& entity_dg_local_key = dg_local_coefficients.localKey(ii);
        const auto& entity_cg_local_key = cg_local_coefficients.localKey(ii);
        assert(entity_cg_local_key.codim() == dimDomain && "Wrong finite element given!");
        const size_t local_vertex_id = entity_cg_local_key.subEntity();
        const size_t local_DoF_id = entity_dg_local_key.index();
        const auto vertexPtr = entity.template subEntity< dimDomain >(local_vertex_id);
        const auto& vertex = *vertexPtr;
        const size_t global_vertex_id = grid_part->indexSet().index(vertex);
        // if we are on the domain boundary
        if (boundary_vertices.count(global_vertex_id)) {
          // get global DoF id
          const size_t global_DoF_id = discretization.space().mapper().mapToGlobal(entity, local_DoF_id);
          // set the dof to zero (we have dirichlet zero)
          oswald_projection.vector().set(global_DoF_id, RangeFieldType(0));
        } else {
          // do the oswald projection
          const size_t num_DoFS_per_vertex = vertex_to_dof_id_map[global_vertex_id].size();
          // * get the source Dof
          const RangeFieldType source_Dof_value = local_solution_entity_DoF_vector.get(local_DoF_id);
          // * and add it to all target DoFs
          for (size_t target_global_DoF_id : vertex_to_dof_id_map[global_vertex_id])
            oswald_projection.vector().add(target_global_DoF_id, source_Dof_value / num_DoFS_per_vertex);
        } // if (boundary_vertices.find(global_vertex_id))
      } // loop over all local DoFs
    } // walk the grid for the second time

    // walk the grid for the third time
    for (auto entity_it = grid_part->template begin< 0 >(); entity_it != entity_it_end; ++entity_it) {
      const auto& entity = *entity_it;
      const size_t entity_index = grid_part->indexSet().index(entity);
      // get the local functions
      const auto local_diffusion = test_.diffusion().local_function(entity);
      const auto local_force = test_.force().local_function(entity);
      const auto local_solution = discrete_solution.local_function(entity);
      const auto local_oswald_projection = oswald_projection.local_function(entity);
      const auto local_diffusive_flux_reconstruction = diffusive_flux_reconstruction.local_function(entity);
      RangeFieldType diffusion_min = std::numeric_limits< RangeFieldType >::max();
      // do a volume quadrature
      const auto& volume_quadrature = QuadratureRules< DomainFieldType, dimDomain >::rule(entity.type(),
                                                                                          2*integration_order + 1);
      for (auto quadrature_point : volume_quadrature) {
        const FieldVector< DomainFieldType, dimDomain > point_entity = quadrature_point.position();
        const double quadrature_weight = quadrature_point.weight();
        // evaluate
        const double integration_factor = entity.geometry().integrationElement(point_entity);
        const auto diffusion_value = local_diffusion->evaluate(point_entity);
        if (diffusion_value < diffusion_min)
          diffusion_min = diffusion_value;
        const auto force_value = local_force->evaluate(point_entity);
        auto solution_gradient = local_solution->jacobian(point_entity);
        const auto oswald_projection_gradient = local_oswald_projection->jacobian(point_entity);
        auto diffusive_flux_value = local_diffusive_flux_reconstruction->evaluate(point_entity);
        const auto diffusive_flux_gradient = local_diffusive_flux_reconstruction->jacobian(point_entity);
        // compute local nonconformity estimator
        const auto nonconformity_difference = solution_gradient[0] - oswald_projection_gradient[0];
        const auto nonconformity_product = nonconformity_difference * nonconformity_difference;
        estimators_nonconformity[entity_index] += integration_factor * quadrature_weight
                                                  * diffusion_value * nonconformity_product;
        // compute the residual estimator
        const auto diffusive_flux_divergence = diffusive_flux_gradient[0][0] + diffusive_flux_gradient[1][1];
        const auto residual_difference = force_value - diffusive_flux_divergence;
        const auto residual_product = residual_difference * residual_difference;
        estimators_residual[entity_index] += integration_factor * quadrature_weight * residual_product;
        // compute diffusive flux estimator
        const auto diffusion_value_sqrt = std::sqrt(diffusion_value);
        solution_gradient[0] *= diffusion_value_sqrt;
        diffusive_flux_value /= diffusion_value_sqrt;
        const auto diffusive_flux_sum = solution_gradient[0] + diffusive_flux_value;
        const auto diffusive_flux_product = diffusive_flux_sum * diffusive_flux_sum;
        estimators_diffusive_flux[entity_index] += integration_factor * quadrature_weight * diffusive_flux_product;
      } // do a volume quadrature
      // for the residual estimator
      estimators_residual[entity_index] *= (entity.geometry().volume() * poincare_constant_sqrt)
                                           / std::sqrt(diffusion_min);
    } // walk the grid for the third time

    // compute error components
    double estimator = 0;
    assert(estimators_nonconformity.size() == estimators_residual.size());
    assert(estimators_nonconformity.size() == estimators_diffusive_flux.size());
    for (size_t ii = 0; ii < estimators_nonconformity.size(); ++ii) {
      estimator += std::pow(estimators_nonconformity[ii], 2)
                   + std::pow(estimators_residual[ii] + estimators_diffusive_flux[ii], 2);
    }
    return std::sqrt(estimator);
  } // ... compute_estimator_ESV10(...)
#endif

private:
  using BaseType::test_;
  using BaseType::current_level_;
  using BaseType::last_computed_level_;
  using BaseType::reference_solution_computed_;
  using BaseType::reference_discretization_;
  using BaseType::reference_solution_vector_;
  using BaseType::current_solution_vector_on_level_;
  using BaseType::current_solution_vector_;
}; // class EstimatorStudy


} // namespace EllipticSWIPDG

#endif // DUNE_GDT_TEST_ELLIPTIC_SWIPDG_DISCRETIZATION_HH<|MERGE_RESOLUTION|>--- conflicted
+++ resolved
@@ -14,12 +14,6 @@
 
 #include <dune/common/timer.hh>
 
-<<<<<<< HEAD
-=======
-#include <dune/fem/misc/gridwidth.hh>
-
-#include <dune/stuff/common/disable_warnings.hh>
->>>>>>> 49862ca8
 #include <dune/geometry/quadraturerules.hh>
 
 #include <dune/stuff/common/memory.hh>
@@ -317,15 +311,10 @@
   virtual double current_grid_width() const override
   {
     assert(current_level_ < test_.num_levels());
-<<<<<<< HEAD
     const GridViewType grid_view = test_.level_grid_view(current_level_);
     Dune::Stuff::Grid::Dimensions<GridViewType> dimensions(grid_view);
     return dimensions.entity_width.max();
   } // ... current_grid_width()
-=======
-    return Dune::Fem::GridWidth::calcGridWidth(test_.level_grid_part(current_level_));
-  }
->>>>>>> 49862ca8
 
   virtual double compute_on_current_refinement() override
   {
