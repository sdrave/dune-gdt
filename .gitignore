--- conflicted
+++ resolved
@@ -41,8 +41,5 @@
 *.vtu
 *.pc
 build-*
-<<<<<<< HEAD
 *.pyc
-=======
-.idea
->>>>>>> 0a408194
+.idea