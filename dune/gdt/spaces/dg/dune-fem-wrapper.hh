--- conflicted
+++ resolved
@@ -56,12 +56,8 @@
   typedef GridPartImp GridLayerType;
   static const int polOrder = polynomialOrder;
   static const bool continuous = false;
-<<<<<<< HEAD
-  static_assert(polOrder >= 1, "Wrong polOrder given!");
+  static_assert(polOrder >= 0, "Wrong polOrder given!");
   static const constexpr Backends backend_type{Backends::fem};
-=======
-  static_assert(polOrder >= 0, "");
->>>>>>> 0a7864b1
 
 private:
   typedef typename GridLayerType::ctype DomainFieldType;
