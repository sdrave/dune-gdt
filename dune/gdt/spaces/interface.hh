--- conflicted
+++ resolved
@@ -31,8 +31,7 @@
 {
   gdt,
   pdelab,
-  fem,
-  fem_localfunctions
+  fem
 }; // enum class ChooseSpaceBackend
 
 
@@ -56,13 +55,6 @@
 
 template <>
 struct ChooseGridPartView<ChooseSpaceBackend::fem>
-{
-  static const Stuff::Grid::ChoosePartView type = Stuff::Grid::ChoosePartView::part;
-};
-
-
-template <>
-struct ChooseGridPartView<ChooseSpaceBackend::fem_localfunctions>
 {
   static const Stuff::Grid::ChoosePartView type = Stuff::Grid::ChoosePartView::part;
 };
@@ -131,8 +123,6 @@
     return this->as_imp(*this).base_function_set(entity);
   }
 
-<<<<<<< HEAD
-=======
   CommunicatorType& communicator() const
   {
     CHECK_CRTP(this->as_imp(*this).communicator());
@@ -145,7 +135,6 @@
     local_constraints(*this, entity, ret);
   }
 
->>>>>>> c8b416df
   template <class ConstraintsType, class T>
   void local_constraints(const SpaceInterface<T>& ansatz_space, const EntityType& entity, ConstraintsType& ret) const
   {
@@ -170,12 +159,6 @@
    * \defgroup provided ´´These methods are provided by the interface for convenience.''
    * @{
    **/
-
-  template <class ConstraintsType>
-  void local_constraints(const EntityType& entity, ConstraintsType& ret) const
-  {
-    local_constraints(*this, entity, ret);
-  }
 
   PatternType compute_pattern() const
   {
@@ -453,6 +436,7 @@
   mutable std::vector<typename BaseFunctionSetType::RangeType> tmp_basis_values_;
 }; // class SpaceInterface
 
+
 template <class Traits, int codim = 0>
 typename Traits::GridViewType::template Codim<codim>::Iterator begin(const Dune::GDT::SpaceInterface<Traits>& space)
 {
@@ -465,6 +449,7 @@
   return space.grid_view()->template end<codim>();
 }
 
+
 } // namespace GDT
 } // namespace Dune
 
