// This file is part of the dune-gdt project:
//   http://users.dune-project.org/projects/dune-gdt
// Copyright holders: Felix Schindler
// License: BSD 2-Clause License (http://opensource.org/licenses/BSD-2-Clause)

#ifndef DUNE_GDT_SPACES_INTERFACE_HH
#define DUNE_GDT_SPACES_INTERFACE_HH

#include <memory>
#include <type_traits>

#include <dune/common/dynvector.hh>
#include <dune/common/fvector.hh>

#include <dune/grid/common/gridview.hh>
#include <dune/grid/io/file/vtk/vtkwriter.hh>

#include <dune/stuff/common/crtp.hh>
#include <dune/stuff/la/container/pattern.hh>
#include <dune/stuff/grid/boundaryinfo.hh>
#include <dune/stuff/common/float_cmp.hh>
#include <dune/stuff/grid/layers.hh>

#include "constraints.hh"

namespace Dune {
namespace GDT {


enum class ChooseSpaceBackend
{
    gdt
  , pdelab
  , fem
  , fem_localfunctions
}; // enum class ChooseSpaceBackend


template< ChooseSpaceBackend type >
struct ChooseGridPartView;


template<>
struct ChooseGridPartView< ChooseSpaceBackend::gdt >
{
  static const Stuff::Grid::ChoosePartView type = Stuff::Grid::ChoosePartView::view;
};


template<>
struct ChooseGridPartView< ChooseSpaceBackend::pdelab >
{
  static const Stuff::Grid::ChoosePartView type = Stuff::Grid::ChoosePartView::view;
};


template<>
struct ChooseGridPartView< ChooseSpaceBackend::fem >
{
  static const Stuff::Grid::ChoosePartView type = Stuff::Grid::ChoosePartView::part;
};


template<>
struct ChooseGridPartView< ChooseSpaceBackend::fem_localfunctions >
{
  static const Stuff::Grid::ChoosePartView type = Stuff::Grid::ChoosePartView::part;
};


template< class Traits >
class SpaceInterface
  : protected Stuff::CRTPInterface< SpaceInterface< Traits >, Traits >
{
public:
  typedef typename Traits::derived_type         derived_type;
  static const int                              polOrder = Traits::polOrder;
  typedef typename Traits::BackendType          BackendType;
  typedef typename Traits::MapperType           MapperType;
  typedef typename Traits::BaseFunctionSetType  BaseFunctionSetType;
  typedef typename Traits::CommunicatorType     CommunicatorType;
  typedef typename Traits::GridViewType         GridViewType;
  typedef typename Traits::RangeFieldType       RangeFieldType;
  static const unsigned int                     dimRange = Traits::dimRange;
  static const unsigned int                     dimRangeCols = Traits::dimRangeCols;

private:
  static_assert(std::is_base_of< GridView< typename GridViewType::Traits >, GridViewType >::value,
                "GridViewType has to be derived from GridView!");

public:
  typedef typename GridViewType::ctype              DomainFieldType;
  static const unsigned int                         dimDomain = GridViewType::dimension;
  typedef FieldVector< DomainFieldType, dimDomain > DomainType;

  typedef typename GridViewType::template Codim< 0 >::Entity  EntityType;
  typedef typename GridViewType::Intersection                 IntersectionType;
  typedef Stuff::Grid::BoundaryInfoInterface< IntersectionType >    BoundaryInfoType;
  typedef Dune::Stuff::LA::SparsityPatternDefault             PatternType;

  static const Stuff::Grid::ChoosePartView part_view_type = Traits::part_view_type;

  static const bool needs_grid_view = Traits::needs_grid_view;

public:
  /**
   * \defgroup interface ´´These methods have to be implemented!''
   * @{
   **/

  const std::shared_ptr< const GridViewType >& grid_view() const
  {
    CHECK_CRTP(this->as_imp(*this).grid_view());
    return this->as_imp(*this).grid_view();
  }

  const BackendType& backend() const
  {
    CHECK_CRTP(this->as_imp(*this).backend());
    return this->as_imp(*this).backend();
  }

  const MapperType& mapper() const
  {
    CHECK_CRTP(this->as_imp(*this).mapper());
    return this->as_imp(*this).mapper();
  }

  BaseFunctionSetType base_function_set(const EntityType& entity) const
  {
    CHECK_CRTP(this->as_imp(*this).base_function_set(entity));
    return this->as_imp(*this).base_function_set(entity);
  }

<<<<<<< HEAD
=======
  CommunicatorType& communicator() const
  {
    CHECK_CRTP(this->as_imp(*this).communicator());
    return this->as_imp(*this).communicator();
  }

  template< class ConstraintsType >
  void local_constraints(const EntityType& entity, ConstraintsType& ret) const
  {
    local_constraints(*this, entity, ret);
  }

>>>>>>> 3ab725dd
  template< class ConstraintsType, class T >
  void local_constraints(const SpaceInterface< T >& ansatz_space, const EntityType& entity, ConstraintsType& ret) const
  {
    CHECK_AND_CALL_CRTP(this->as_imp(*this).local_constraints(ansatz_space, entity, ret));
    this->as_imp(*this).local_constraints(ansatz_space, entity, ret);
  }

  /**
   *  \brief  Computes the appropriate sparsity pattern.
   *  \note   This method can be implemented in a derived class by a forward to one of the methods provided by this class, namely compute_volume_pattern(), compute_face_pattern() or compute_face_and_volume_pattern().
   */
  template< class G, class S >
  PatternType compute_pattern(const GridView< G >& local_grid_view, const SpaceInterface< S >& ansatz_space) const
  {
    CHECK_CRTP(this->as_imp(*this).compute_pattern(local_grid_view, ansatz_space));
    return this->as_imp(*this).compute_pattern(local_grid_view, ansatz_space);
  }
  /* @} */

  /**
   * \defgroup provided ´´These methods are provided by the interface for convenience.''
   * @{
   **/

  template< class ConstraintsType >
  void local_constraints(const EntityType& entity, ConstraintsType& ret) const
  {
    local_constraints(*this, entity, ret);
  }

  PatternType compute_pattern() const
  {
    return compute_pattern(*this);
  }

  template< class S >
  PatternType compute_pattern(const SpaceInterface< S >& ansatz_space) const
  {
    return compute_pattern(*(grid_view()), ansatz_space);
  }

  template< class G >
  PatternType compute_pattern(const GridView< G >& local_grid_view) const
  {
    return compute_pattern(local_grid_view, *this);
  }

  PatternType compute_volume_pattern() const
  {
    return compute_volume_pattern(*this);
  }

  template< class S >
  PatternType compute_volume_pattern(const SpaceInterface< S >& ansatz_space) const
  {
    return compute_volume_pattern(*(grid_view()), ansatz_space);
  }

  template< class G >
  PatternType compute_volume_pattern(const GridView< G >& local_grid_view) const
  {
    return compute_volume_pattern(local_grid_view, *this);
  }

  /**
   *  \brief  computes a sparsity pattern, where this space is the test space (rows/outer) and the other space is the
   *          ansatz space (cols/inner)
   */
  template< class G, class S >
  PatternType compute_volume_pattern(const GridView< G >& local_grid_view, const SpaceInterface< S >& ansatz_space) const
  {
    PatternType pattern(mapper().size());
    Dune::DynamicVector< size_t > globalRows(mapper().maxNumDofs(), 0);
    Dune::DynamicVector< size_t > globalCols(ansatz_space.mapper().maxNumDofs(), 0);
    // walk the grid view
    const auto entityItEnd = local_grid_view.template end< 0 >();
    for (auto entityIt = local_grid_view.template begin< 0 >(); entityIt != entityItEnd; ++entityIt) {
      const auto& entity = *entityIt;
      // get basefunctionsets
      const auto testBase = base_function_set(entity);
      const auto ansatzBase = ansatz_space.base_function_set(entity);
      mapper().globalIndices(entity, globalRows);
      ansatz_space.mapper().globalIndices(entity, globalCols);
      for (size_t ii = 0; ii < testBase.size(); ++ii) {
        auto& columns = pattern.inner(globalRows[ii]);
        for (size_t jj = 0; jj < ansatzBase.size(); ++jj) {
          columns.insert(globalCols[jj]);
        }
      }
    } // walk the grid view
    return pattern;
  } // ... compute_volume_pattern(...)

  PatternType compute_face_and_volume_pattern() const
  {
    return compute_face_and_volume_pattern(*(grid_view()), *this);
  }

  template< class G >
  PatternType compute_face_and_volume_pattern(const GridView< G >& local_grid_view) const
  {
    return compute_face_and_volume_pattern(local_grid_view, *this);
  }

  template< class S >
  PatternType compute_face_and_volume_pattern(const SpaceInterface< S >& ansatz_space) const
  {
    return compute_face_and_volume_pattern(*(grid_view()), ansatz_space);
  }

  /**
   *  \brief  computes a DG sparsity pattern, where this space is the test space (rows/outer) and the other space is the
   *          ansatz space (cols/inner)
   */
  template< class G, class S >
  PatternType compute_face_and_volume_pattern(const GridView< G >& local_grid_view,
                                              const SpaceInterface< S >& ansatz_space) const
  {
    // prepare
    PatternType pattern(mapper().size());
    Dune::DynamicVector< size_t > global_rows(mapper().maxNumDofs(), 0);
    Dune::DynamicVector< size_t > global_cols(ansatz_space.mapper().maxNumDofs(), 0);
    // walk the grid view
    const auto entity_it_end = local_grid_view.template end< 0 >();
    for (auto entity_it = local_grid_view.template begin< 0 >(); entity_it != entity_it_end; ++entity_it) {
      const auto& entity = *entity_it;
      // get basefunctionsets
      const auto test_base_entity = base_function_set(entity);
      const auto ansatz_base_entity = ansatz_space.base_function_set(entity);
      mapper().globalIndices(entity, global_rows);
      ansatz_space.mapper().globalIndices(entity, global_cols);
      // compute entity/entity
      for (size_t ii = 0; ii < test_base_entity.size(); ++ii) {
        auto& columns = pattern.inner(global_rows[ii]);
        for (size_t jj = 0; jj < ansatz_base_entity.size(); ++jj) {
          columns.insert(global_cols[jj]);
        }
      }
      // walk the intersections
      const auto intersection_it_end = local_grid_view.iend(entity);
      for (auto intersection_it = local_grid_view.ibegin(entity);
           intersection_it != intersection_it_end;
           ++intersection_it) {
        const auto& intersection = *intersection_it;
        // get the neighbour
        if (intersection.neighbor() && !intersection.boundary()) {
          const auto neighbour_ptr = intersection.outside();
          const auto& neighbour = *neighbour_ptr;
          // get the basis
          const auto ansatz_base_neighbour = ansatz_space.base_function_set(neighbour);
          ansatz_space.mapper().globalIndices(neighbour, global_cols);
          // compute entity/neighbour
          for (size_t ii = 0; ii < test_base_entity.size(); ++ii) {
            auto& columns = pattern.inner(global_rows[ii]);
            for (size_t jj = 0; jj < ansatz_base_neighbour.size(); ++jj) {
              columns.insert(global_cols[jj]);
            }
          }
        } // get the neighbour
      } // walk the intersections
    } // walk the grid view
    return pattern;
  } // ... compute_face_and_volume_pattern(...)

  PatternType compute_face_pattern() const
  {
    return compute_face_pattern(*(grid_view()), *this);
  }

  template< class G >
  PatternType compute_face_pattern(const GridView< G >& local_grid_view) const
  {
    return compute_face_pattern(local_grid_view, *this);
  }

  template< class S >
  PatternType compute_face_pattern(const SpaceInterface< S >& ansatz_space) const
  {
    return compute_face_pattern(*(grid_view()), ansatz_space);
  }

  template< class G, class S >
  PatternType compute_face_pattern(const /*GridView<*/ G /*>*/& local_grid_view,
                                   const SpaceInterface< S >& ansatz_space) const
  {
    // prepare
    PatternType pattern(mapper().size());
    Dune::DynamicVector< size_t > global_rows(mapper().maxNumDofs(), 0);
    Dune::DynamicVector< size_t > global_cols(ansatz_space.mapper().maxNumDofs(), 0);
    // walk the grid view
    const auto entity_it_end = local_grid_view.template end< 0 >();
    for (auto entity_it = local_grid_view.template begin< 0 >(); entity_it != entity_it_end; ++entity_it) {
      const auto& entity = *entity_it;
      // get basefunctionsets
      const auto test_base_entity = base_function_set(entity);
      mapper().globalIndices(entity, global_rows);
      // walk the intersections
      const auto intersection_it_end = local_grid_view.iend(entity);
      for (auto intersection_it = local_grid_view.ibegin(entity);
           intersection_it != intersection_it_end;
           ++intersection_it) {
        const auto& intersection = *intersection_it;
        // get the neighbour
        if (intersection.neighbor() && !intersection.boundary()) {
          const auto neighbour_ptr = intersection.outside();
          const auto& neighbour = *neighbour_ptr;
          // get the basis
          const auto ansatz_base_neighbour = ansatz_space.base_function_set(neighbour);
          ansatz_space.mapper().globalIndices(neighbour, global_cols);
          // compute entity/neighbour
          for (size_t ii = 0; ii < test_base_entity.size(); ++ii) {
            auto& columns = pattern.inner(global_rows[ii]);
            for (size_t jj = 0; jj < ansatz_base_neighbour.size(); ++jj) {
              columns.insert(global_cols[jj]);
            }
          }
        } // get the neighbour
      } // walk the intersections
    } // walk the grid view
    return pattern;
  } // ... compute_face_pattern(...)

private:
  class BasisVisualization
    : public Dune::VTKFunction< GridViewType >
  {
    static_assert(dimRangeCols == 1, "Not implemented for matrixvalued spaces yet!");
  public:
    typedef typename BaseFunctionSetType::DomainType  DomainType;
    typedef typename BaseFunctionSetType::RangeType   RangeType;

    BasisVisualization(const derived_type& sp, const size_t ind, const std::string nm = "basis")
      : space_(sp)
      , index_(ind)
      , values_(space_.mapper().maxNumDofs(), RangeType(0))
      , name_(nm)
    {
      if (index_ >= space_.mapper().maxNumDofs())
        DUNE_THROW(Dune::RangeError,
                   "index has to be smaller than " << space_.mapper().maxNumDofs() << "(is " << index_ << ")!");
    }

    virtual std::string name() const
    {
      return name_;
    }

    /** \defgroup vtk ´´Methods to comply with the Dune::VTKFunction interface.'' */
    /* @{ */
    virtual int ncomps() const
    {
      return dimRange;
    }

    virtual double evaluate(int component, const EntityType& entity, const DomainType& xx) const
    {
      const auto baseFunctionSet = space_.base_function_set(entity);
      if (component < 0)
        DUNE_THROW(Dune::RangeError, "component must not be negative (is " << component << ")!");
      if (component < int(baseFunctionSet.size())) {
        baseFunctionSet.evaluate(xx, values_);
        assert(component < int(values_.size()) && "This should not happen!");
        return values_[index_][component];
      } else if (component < int(space_.mapper().maxNumDofs()))
        return 0.0;
      else
        DUNE_THROW(Dune::RangeError,
                   "component has to be smaller than " << space_.mapper().maxNumDofs() << "(is " << component << ")!");
    }
    /* @} */

  private:
    const derived_type& space_;
    const size_t index_;
    mutable std::vector< RangeType > values_;
    const std::string name_;
  }; // class BasisVisualization

public:
  void visualize(const std::string filename_prefix = "") const
  {
    std::string filename = filename_prefix;
    if (filename.empty()) {
      filename = "dune.gdt.space";
    }
    VTKWriter< GridViewType >  vtk_writer(*(grid_view()), Dune::VTK::nonconforming);
    for (size_t ii = 0; ii < mapper().maxNumDofs(); ++ii) {
      std::string number = "";
      if (ii == 1)
        number = "1st";
      else if (ii == 2)
        number = "2nd";
      else if (ii == 3)
        number = "3rd";
      else
        number = Stuff::Common::toString(ii) + "th";
      const auto iith_baseFunction = std::make_shared< BasisVisualization >(this->as_imp(*this), ii, number + " basis");
      vtk_writer.addVertexData(iith_baseFunction);
    }
    vtk_writer.write(filename);
  } // ... visualize(...)

  /* @} */

protected:
  mutable std::vector< typename BaseFunctionSetType::RangeType > tmp_basis_values_;
}; // class SpaceInterface

template < class Traits, int codim = 0 >
typename Traits::GridViewType::template Codim<codim>::Iterator begin(const Dune::GDT::SpaceInterface<Traits>& space)
{
  return space.grid_view()->template begin< codim >();
}

template < class Traits, int codim = 0 >
typename Traits::GridViewType::template Codim<codim>::Iterator end(const Dune::GDT::SpaceInterface<Traits>& space)
{
  return space.grid_view()->template end< codim >();
}

} // namespace GDT
} // namespace Dune

#endif // DUNE_GDT_SPACES_INTERFACE_HH<|MERGE_RESOLUTION|>--- conflicted
+++ resolved
@@ -32,7 +32,6 @@
     gdt
   , pdelab
   , fem
-  , fem_localfunctions
 }; // enum class ChooseSpaceBackend
 
 
@@ -56,13 +55,6 @@
 
 template<>
 struct ChooseGridPartView< ChooseSpaceBackend::fem >
-{
-  static const Stuff::Grid::ChoosePartView type = Stuff::Grid::ChoosePartView::part;
-};
-
-
-template<>
-struct ChooseGridPartView< ChooseSpaceBackend::fem_localfunctions >
 {
   static const Stuff::Grid::ChoosePartView type = Stuff::Grid::ChoosePartView::part;
 };
@@ -132,8 +124,6 @@
     return this->as_imp(*this).base_function_set(entity);
   }
 
-<<<<<<< HEAD
-=======
   CommunicatorType& communicator() const
   {
     CHECK_CRTP(this->as_imp(*this).communicator());
@@ -146,7 +136,6 @@
     local_constraints(*this, entity, ret);
   }
 
->>>>>>> 3ab725dd
   template< class ConstraintsType, class T >
   void local_constraints(const SpaceInterface< T >& ansatz_space, const EntityType& entity, ConstraintsType& ret) const
   {
@@ -170,12 +159,6 @@
    * \defgroup provided ´´These methods are provided by the interface for convenience.''
    * @{
    **/
-
-  template< class ConstraintsType >
-  void local_constraints(const EntityType& entity, ConstraintsType& ret) const
-  {
-    local_constraints(*this, entity, ret);
-  }
 
   PatternType compute_pattern() const
   {
@@ -455,6 +438,7 @@
   mutable std::vector< typename BaseFunctionSetType::RangeType > tmp_basis_values_;
 }; // class SpaceInterface
 
+
 template < class Traits, int codim = 0 >
 typename Traits::GridViewType::template Codim<codim>::Iterator begin(const Dune::GDT::SpaceInterface<Traits>& space)
 {
@@ -467,6 +451,7 @@
   return space.grid_view()->template end< codim >();
 }
 
+
 } // namespace GDT
 } // namespace Dune
 
