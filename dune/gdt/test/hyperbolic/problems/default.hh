// This file is part of the dune-gdt project:
//   https://github.com/dune-community/dune-gdt
// Copyright 2010-2016 dune-gdt developers and contributors. All rights reserved.
// License: BSD 2-Clause License (http://opensource.org/licenses/BSD-2-Clause)
// Authors:
//   Felix Schindler (2016)
//   Tobias Leibner  (2016)

#ifndef DUNE_GDT_HYPERBOLIC_PROBLEMS_DEFAULT_HH
#define DUNE_GDT_HYPERBOLIC_PROBLEMS_DEFAULT_HH

#include <memory>

#include <dune/stuff/functions/expression.hh>
#include <dune/stuff/functions/checkerboard.hh>

#include <dune/gdt/local/fluxes/analytical.hh>
#include <dune/gdt/local/fluxes/rhs.hh>

#include "interface.hh"

namespace Dune {
namespace GDT {
namespace Hyperbolic {
namespace Problems {

/** TODO: replace default for initial values, RHS, boundary values (and flux?) by more general types once implemented
 *  TODO: choose correct SolutionType;
 * */
template <class E, class D, size_t d, class R, size_t r, size_t rC = 1>
class Default : public ProblemInterface<E, D, d, R, r, rC>
{
  typedef ProblemInterface<E, D, d, R, r, rC> BaseType;
  typedef Default<E, D, d, R, r, rC> ThisType;

public:
  static const bool linear = false;
  using BaseType::dimDomain;
  using BaseType::dimRange;
  using BaseType::dimRangeCols;
  // we need an EntityType for the Expression functions that model q(u,x) and f(u). As we do not have a grid for the
  // u-variable,
  // choose an arbitrary EntityType
  typedef typename Dune::template YaspGrid<r>::template Codim<0>::Entity DummyEntityType;
  typedef typename DS::Functions::Expression<DummyEntityType, R, r, R, r, d> FluxExpressionFunctionType;
  typedef typename Dune::GDT::GlobalFunctionBasedAnalyticalFlux<FluxExpressionFunctionType, E, D, d, R, r, rC>
      DefaultFluxType;
  typedef typename DS::Functions::Expression<E, D, d, R, r, rC> InitialValueExpressionFunctionType;
  typedef typename Dune::Stuff::Functions::FunctionCheckerboard<InitialValueExpressionFunctionType, E, D, d, R, r, rC>
      DefaultInitialValueType;
  typedef typename BaseType::BoundaryValueType DefaultBoundaryValueType;
  typedef typename DS::Functions::Expression<DummyEntityType, R, r, R, r, rC> RHSExpressionFunctionType;
  typedef typename DS::Functions::FunctionCheckerboard<RHSExpressionFunctionType, E, D, d, R, r, rC>
      RHSCheckerboardFunctionType;
<<<<<<< HEAD
  typedef
      typename Dune::GDT::CheckerboardBasedRhsEvaluationFluxInterface<RHSCheckerboardFunctionType, E, D, d, R, r, rC>
          DefaultRHSType;
=======
  typedef typename Dune::GDT::CheckerboardBasedRhsEvaluationFlux<RHSCheckerboardFunctionType, E, D, d, R, r, rC>
      DefaultRHSType;
>>>>>>> babb24ba

  using typename BaseType::FluxType;
  using typename BaseType::RHSType;
  using typename BaseType::InitialValueType;
  using typename BaseType::BoundaryValueType;
  using typename BaseType::ConfigType;
  using typename BaseType::RangeFieldType;

  static std::string static_id()
  {
    return BaseType::static_id() + ".default";
  }

  virtual std::string type() const override
  {
    return BaseType::type() + ".default";
  }

private:
  static ConfigType default_grid_config()
  {
    ConfigType grid_config;
    grid_config["type"]         = "provider.cube";
    grid_config["lower_left"]   = "[0.0 0.0 0.0]";
    grid_config["upper_right"]  = "[1.0 1.0 1.0]";
    grid_config["num_elements"] = "[512 60 60]";
    return grid_config;
  }

  static ConfigType default_boundary_info_config()
  {
    ConfigType boundary_config;
    boundary_config["type"] = "periodic";
    return boundary_config;
  }

public:
  static ConfigType default_config(const std::string sub_name = "")
  {
    ConfigType config;
    config.add(default_grid_config(), "grid");
    config.add(default_boundary_info_config(), "boundary_info");
    ConfigType flux_config;
    flux_config["type"]       = DefaultFluxType::static_id();
    flux_config["variable"]   = "u";
    flux_config["expression"] = "[0 0 0]";
    flux_config["order"]      = "0";
    flux_config["gradient"]   = "[0 0 0; 0 0 0; 0 0 0]";
    config.add(flux_config, "flux");
    ConfigType rhs_config;
    rhs_config["lower_left"]   = "[0.0 0.0 0.0]";
    rhs_config["upper_right"]  = "[1.0 1.0 1.0]";
    rhs_config["num_elements"] = "[1 1 1]";
    rhs_config["variable"]     = "u";
    rhs_config["values"]       = "[0]";
    rhs_config["name"]         = static_id();
    config.add(rhs_config, "rhs");
    ConfigType initial_value_config;
    initial_value_config["type"]       = InitialValueType::static_id();
    initial_value_config["variable"]   = "x";
    initial_value_config["expression"] = "[0 0 0]";
    initial_value_config["order"]      = "0";
    config.add(initial_value_config, "initial_values");
    ConfigType boundary_value_config;
    boundary_value_config["type"]       = BoundaryValueType::static_id();
    boundary_value_config["variable"]   = "x";
    boundary_value_config["expression"] = "[0 0 0]";
    boundary_value_config["order"]      = "1";
    config.add(boundary_value_config, "boundary_values");
    if (sub_name.empty())
      return config;
    else {
      ConfigType tmp;
      tmp.add(config, sub_name);
      return tmp;
    }
  } // ... default_config(...)

  static std::unique_ptr<ThisType> create(const ConfigType cfg       = default_config(),
                                          const std::string sub_name = static_id())
  {
    const ConfigType config = cfg.has_sub(sub_name) ? cfg.sub(sub_name) : cfg;
    const std::shared_ptr<const DefaultFluxType> flux(DefaultFluxType::create(config.sub("flux")));
    const std::shared_ptr<const DefaultRHSType> rhs(DefaultRHSType::create(config.sub("rhs")));
    const std::shared_ptr<const DefaultInitialValueType> initial_values(
        DefaultInitialValueType::create(config.sub("initial_values")));
    const ConfigType grid_config   = config.sub("grid");
    const ConfigType boundary_info = config.sub("boundary_info");
    const std::shared_ptr<const DefaultBoundaryValueType> boundary_values(
        DefaultBoundaryValueType::create(config.sub("boundary_values")));
    return Stuff::Common::make_unique<ThisType>(flux, rhs, initial_values, grid_config, boundary_info, boundary_values);
  } // ... create(...)

  Default(const std::shared_ptr<const FluxType> flux_ptr, const std::shared_ptr<const RHSType> rhs_ptr,
          const std::shared_ptr<const InitialValueType> initial_values_ptr =
              std::make_shared<DefaultInitialValueType>("x", "[0 0 0]", 0),
          const ConfigType& grid_cfg          = default_grid_config(),
          const ConfigType& boundary_info_cfg = default_boundary_info_config(),
          const std::shared_ptr<const DefaultBoundaryValueType> boundary_vals =
              std::make_shared<DefaultBoundaryValueType>("x", "[0 0 0]", 0))
    : flux_(flux_ptr)
    , rhs_(rhs_ptr)
    , initial_values_(initial_values_ptr)
    , grid_config_(grid_cfg)
    , boundary_info_(boundary_info_cfg)
    , boundary_values_(boundary_vals)
  {
  }

  virtual const std::shared_ptr<const FluxType>& flux() const override
  {
    return flux_;
  }

  virtual const std::shared_ptr<const RHSType>& rhs() const override
  {
    return rhs_;
  }

  virtual const std::shared_ptr<const InitialValueType>& initial_values() const override
  {
    return initial_values_;
  }

  virtual const ConfigType grid_config() const override
  {
    return grid_config_;
  }

  virtual const ConfigType boundary_info() const override
  {
    return boundary_info_;
  }

  virtual const std::shared_ptr<const BoundaryValueType>& boundary_values() const override
  {
    return boundary_values_;
  }

  virtual double CFL() const override
  {
    return 0.5;
  }

  virtual double t_end() const override
  {
    return 1.0;
  }

private:
  const std::shared_ptr<const FluxType> flux_;
  const std::shared_ptr<const RHSType> rhs_;
  const std::shared_ptr<const InitialValueType> initial_values_;
  const ConfigType grid_config_;
  const ConfigType boundary_info_;
  const std::shared_ptr<const BoundaryValueType> boundary_values_;
};

} // namespace Problems
} // namespace Hyperbolic
} // namespace GDT
} // namespace Dune

#endif // DUNE_GDT_HYPERBOLIC_PROBLEMS_DEFAULT_HH<|MERGE_RESOLUTION|>--- conflicted
+++ resolved
@@ -52,14 +52,9 @@
   typedef typename DS::Functions::Expression<DummyEntityType, R, r, R, r, rC> RHSExpressionFunctionType;
   typedef typename DS::Functions::FunctionCheckerboard<RHSExpressionFunctionType, E, D, d, R, r, rC>
       RHSCheckerboardFunctionType;
-<<<<<<< HEAD
-  typedef
-      typename Dune::GDT::CheckerboardBasedRhsEvaluationFluxInterface<RHSCheckerboardFunctionType, E, D, d, R, r, rC>
-          DefaultRHSType;
-=======
   typedef typename Dune::GDT::CheckerboardBasedRhsEvaluationFlux<RHSCheckerboardFunctionType, E, D, d, R, r, rC>
       DefaultRHSType;
->>>>>>> babb24ba
+          DefaultRHSType;
 
   using typename BaseType::FluxType;
   using typename BaseType::RHSType;
