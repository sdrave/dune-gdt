// This file is part of the dune-gdt project:
//   https://github.com/dune-community/dune-gdt
// Copyright 2010-2016 dune-gdt developers and contributors. All rights reserved.
// License: BSD 2-Clause License (http://opensource.org/licenses/BSD-2-Clause)
// Authors:
//   Felix Schindler (2015 - 2016)
//   Tobias Leibner  (2016)

#ifndef DUNE_GDT_TESTS_LINEARELLIPTIC_DISCRETIZERS_CG_HH
#define DUNE_GDT_TESTS_LINEARELLIPTIC_DISCRETIZERS_CG_HH

#include <dune/stuff/common/timedlogging.hh>
#include <dune/stuff/common/memory.hh>
#include <dune/stuff/grid/boundaryinfo.hh>
#include <dune/stuff/grid/layers.hh>
#include <dune/stuff/grid/provider.hh>
#include <dune/stuff/la/container.hh>

#include <dune/gdt/assembler/system.hh>
#include <dune/gdt/discretizations/default.hh>
#include <dune/gdt/discretefunction/default.hh>
#include <dune/gdt/functionals/l2.hh>
#include <dune/gdt/projections.hh>
#include <dune/gdt/projections/dirichlet.hh>
#include <dune/gdt/operators/elliptic.hh>
#include <dune/gdt/spaces/cg.hh>
#include <dune/gdt/spaces/constraints.hh>

#include "../problems/interface.hh"
#include "base.hh"

namespace Dune {
namespace GDT {
namespace LinearElliptic {


/**
 * \brief Discretizes a linear elliptic PDE using a continuous Galerkin Finite Element method.
 */
template <class GridType, Stuff::Grid::ChooseLayer layer = Stuff::Grid::ChooseLayer::leaf,
<<<<<<< HEAD
          ChooseSpaceBackend space_backend    = default_cg_backend,
          Stuff::LA::ChooseBackend la_backend = Stuff::LA::default_sparse_backend, int pol = 1,
          class RangeFieldType = double, size_t dimRange = 1>
=======
          ChooseSpaceBackend space_backend = default_cg_backend,
          Stuff::LA::ChooseBackend la = Stuff::LA::default_sparse_backend, int pol = 1, class RangeFieldType = double,
          size_t dimRange = 1>
>>>>>>> fcd712f1
class CGDiscretizer
{
public:
  typedef ProblemInterface<typename GridType::template Codim<0>::Entity, typename GridType::ctype, GridType::dimension,
                           RangeFieldType, dimRange>
      ProblemType;
  typedef CgSpaceProvider<GridType, layer, space_backend, pol, RangeFieldType, dimRange> SpaceProvider;
  typedef typename SpaceProvider::Type SpaceType;
  typedef typename Stuff::LA::Container<RangeFieldType, la>::MatrixType MatrixType;
  typedef typename Stuff::LA::Container<RangeFieldType, la>::VectorType VectorType;
  typedef StationaryContainerBasedDefaultDiscretization<ProblemType, SpaceType, MatrixType, VectorType, SpaceType>
      DiscretizationType;
  static const constexpr ChooseDiscretizer type              = ChooseDiscretizer::cg;
  static const constexpr Stuff::LA::ChooseBackend la_backend = la;
  static const int polOrder                                  = pol;

  static std::string static_id() // int() needed, otherwise we get a
  { // linker error
    return std::string("gdt.linearelliptic.discretization.cg.order_") + DSC::to_string(int(polOrder));
  }

  static DiscretizationType discretize(Stuff::Grid::ProviderInterface<GridType>& grid_provider,
                                       const ProblemType& problem, const int level = 0)
  {
    auto logger = Stuff::Common::TimedLogger().get(static_id());
    logger.info() << "Creating space... " << std::endl;
    auto space = SpaceProvider::create(grid_provider, level);
    logger.debug() << "grid has " << space.grid_view().indexSet().size(0) << " elements" << std::endl;
    typedef typename SpaceType::GridViewType GridViewType;
    typedef typename GridViewType::Intersection IntersectionType;
    auto boundary_info = Stuff::Grid::BoundaryInfoProvider<IntersectionType>::create(problem.boundary_info_cfg());
    logger.info() << "Assembling... " << std::endl;
    VectorType rhs_vector(space.mapper().size(), 0.0);
    auto elliptic_operator =
        make_elliptic_matrix_operator<MatrixType>(problem.diffusion_factor(), problem.diffusion_tensor(), space);
    auto l2_force_functional = make_l2_volume_vector_functional(problem.force(), rhs_vector, space);
    auto l2_neumann_functional =
        make_l2_face_vector_functional(problem.neumann(),
                                       rhs_vector,
                                       space,
                                       new Stuff::Grid::ApplyOn::NeumannIntersections<GridViewType>(*boundary_info));
    // prepare the dirichlet projection
    auto dirichlet_projection          = make_discrete_function<VectorType>(space, "dirichlet values");
    auto dirichlet_projection_operator = make_localizable_dirichlet_projection_operator(
        space.grid_view(), *boundary_info, problem.dirichlet(), dirichlet_projection);
    DirichletConstraints<IntersectionType> dirichlet_constraints(*boundary_info, space.mapper().size());
    // register everything for assembly in one grid walk
    SystemAssembler<SpaceType> assembler(space);
    assembler.add(*elliptic_operator);
    assembler.add(*l2_force_functional);
    assembler.add(*l2_neumann_functional);
    assembler.add(*dirichlet_projection_operator);
    assembler.add(dirichlet_constraints);
    assembler.assemble();
    // apply the dirichlet shift
    auto& system_matrix = elliptic_operator->matrix();
    rhs_vector -= system_matrix * dirichlet_projection.vector();
    dirichlet_constraints.apply(system_matrix, rhs_vector);
    // create the discretization (no copy of the containers done here, bc. of cow)
    return DiscretizationType(problem, space, system_matrix, rhs_vector, dirichlet_projection.vector());
  } // ... discretize(...)
}; // class CGDiscretizer


} // namespace LinearElliptic
} // namespace GDT
} // namespace Dune

#endif // DUNE_GDT_TESTS_LINEARELLIPTIC_DISCRETIZERS_CG_HH<|MERGE_RESOLUTION|>--- conflicted
+++ resolved
@@ -38,15 +38,9 @@
  * \brief Discretizes a linear elliptic PDE using a continuous Galerkin Finite Element method.
  */
 template <class GridType, Stuff::Grid::ChooseLayer layer = Stuff::Grid::ChooseLayer::leaf,
-<<<<<<< HEAD
-          ChooseSpaceBackend space_backend    = default_cg_backend,
-          Stuff::LA::ChooseBackend la_backend = Stuff::LA::default_sparse_backend, int pol = 1,
-          class RangeFieldType = double, size_t dimRange = 1>
-=======
           ChooseSpaceBackend space_backend = default_cg_backend,
           Stuff::LA::ChooseBackend la = Stuff::LA::default_sparse_backend, int pol = 1, class RangeFieldType = double,
           size_t dimRange = 1>
->>>>>>> fcd712f1
 class CGDiscretizer
 {
 public:
