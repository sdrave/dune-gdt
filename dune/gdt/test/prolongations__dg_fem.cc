// This file is part of the dune-gdt project:
//   https://github.com/dune-community/dune-gdt
// Copyright 2010-2016 dune-gdt developers and contributors. All rights reserved.
// License: BSD 2-Clause License (http://opensource.org/licenses/BSD-2-Clause)
// Authors:
//   Felix Schindler (2014, 2016)

#include <dune/stuff/test/main.hxx>

#include <dune/stuff/grid/information.hh>

#include "prolongations.hh"
#include "spaces/dg/fem.hh"

using namespace Dune::GDT::Test;

#if HAVE_DUNE_FEM


typedef testing::Types<SPACES_DG_FEM_LEVEL(1)
#if HAVE_ALUGRID
                           ,
                       SPACES_DG_FEM_ALUGRID_LEVEL(1)
#endif
                       >
    SpaceTypes;

TYPED_TEST_CASE(ProlongationTest, SpaceTypes);
TYPED_TEST(ProlongationTest, produces_correct_results)
{
  typedef typename TypeParam::GridViewType::Grid Grid;
<<<<<<< HEAD
  const auto tolerance = Dune::Stuff::Grid::is_alugrid<Grid>::value ? L2ProjectionLocalizableOperator_alugrid_tolerance
                                                                    : LocalizableProjectionOperator_default_tolerance;
=======
  const auto tolerance = Dune::Stuff::Grid::is_alugrid<Grid>::value ? this->alugrid_tolerance : this->default_tolerance;
>>>>>>> fcd712f1
  this->produces_correct_results(tolerance);
}


#else // HAVE_DUNE_FEM


TEST(DISABLED_ProlongationTest, produces_correct_results)
{
}


#endif // HAVE_DUNE_FEM<|MERGE_RESOLUTION|>--- conflicted
+++ resolved
@@ -29,12 +29,8 @@
 TYPED_TEST(ProlongationTest, produces_correct_results)
 {
   typedef typename TypeParam::GridViewType::Grid Grid;
-<<<<<<< HEAD
-  const auto tolerance = Dune::Stuff::Grid::is_alugrid<Grid>::value ? L2ProjectionLocalizableOperator_alugrid_tolerance
-                                                                    : LocalizableProjectionOperator_default_tolerance;
-=======
   const auto tolerance = Dune::Stuff::Grid::is_alugrid<Grid>::value ? this->alugrid_tolerance : this->default_tolerance;
->>>>>>> fcd712f1
+  this->produces_correct_results(tolerance);
   this->produces_correct_results(tolerance);
 }
 
