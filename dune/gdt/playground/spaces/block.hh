// This file is part of the dune-gdt project:
//   http://users.dune-project.org/projects/dune-gdt
// Copyright holders: Felix Schindler
// License: BSD 2-Clause License (http://opensource.org/licenses/BSD-2-Clause)

#ifndef DUNE_GDT_SPACES_BLOCK_HH
#define DUNE_GDT_SPACES_BLOCK_HH

<<<<<<< HEAD
#if HAVE_DUNE_GRID_MULTISCALE
=======

#include <dune/common/static_assert.hh>
>>>>>>> 18837ac9

#include <dune/stuff/common/exceptions.hh>

#if HAVE_DUNE_GRID_MULTISCALE
# include <dune/grid/multiscale/default.hh>
#endif

#include <dune/gdt/playground/mapper/block.hh>

#include "../../spaces/interface.hh"

namespace Dune {
namespace GDT {
namespace Spaces {

#if HAVE_DUNE_GRID_MULTISCALE


template< class LocalSpaceImp >
class Block;


namespace internal {


template< class LocalSpaceType >
class BlockTraits
{
  static_assert(std::is_base_of< SpaceInterface< typename LocalSpaceType::Traits >, LocalSpaceType >::value,
                "LocalSpaceType has to be derived from SpaceInterface!");
  typedef grid::Multiscale::Default< typename LocalSpaceType::GridViewType::Grid > MsGridType;
public:
  typedef Block< LocalSpaceType > derived_type;
  static const int                                      polOrder = LocalSpaceType::polOrder;
  typedef typename LocalSpaceType::BackendType          BackendType;
  typedef Mapper::Block< LocalSpaceType >               MapperType;
  typedef typename LocalSpaceType::BaseFunctionSetType  BaseFunctionSetType;
  typedef typename LocalSpaceType::CommunicatorType     CommunicatorType;
  typedef typename MsGridType::GlobalGridViewType       GridViewType;
  typedef typename LocalSpaceType::RangeFieldType       RangeFieldType;
  static const unsigned int                             dimRange = LocalSpaceType::dimRange;
  static const unsigned int                             dimRangeCols = LocalSpaceType::dimRangeCols;

  static const Stuff::Grid::ChoosePartView part_view_type = LocalSpaceType::part_view_type;

  static const bool needs_grid_view = LocalSpaceType::needs_grid_view;
}; // class BlockTraits


} // namespace internal


template< class LocalSpaceImp >
class Block
  : public SpaceInterface< internal::BlockTraits< LocalSpaceImp > >
{
  typedef SpaceInterface< internal::BlockTraits< LocalSpaceImp > > BaseType;
public:
  typedef internal::BlockTraits< LocalSpaceImp > Traits;
  typedef typename Traits::BackendType         BackendType;
  typedef typename Traits::MapperType          MapperType;
  typedef typename Traits::BaseFunctionSetType BaseFunctionSetType;
  typedef LocalSpaceImp LocalSpaceType;

  typedef typename BaseType::PatternType  PatternType;
  typedef typename BaseType::GridViewType GridViewType;
  typedef typename BaseType::EntityType   EntityType;

  typedef grid::Multiscale::Default< typename GridViewType::Grid > MsGridType;

  Block(const std::shared_ptr< const MsGridType > ms_grid,
        const std::vector< std::shared_ptr< const LocalSpaceType > > local_spaces)
    : ms_grid_(ms_grid)
    , local_spaces_(local_spaces)
    , mapper_(std::make_shared< MapperType >(ms_grid_, local_spaces_))
  {
    if (local_spaces_.size() != ms_grid_->size())
      DUNE_THROW_COLORFULLY(Stuff::Exceptions::shapes_do_not_match,
                            "You have to provide a local space for each subdomain of the multiscale grid!\n"
                            << "  Size of the given multiscale grid: " << ms_grid_->size() << "\n"
                            << "  Number of local spaces given: " << local_spaces_.size());
  } // Block(...)

  const std::shared_ptr< const MsGridType >& ms_grid() const
  {
    return ms_grid_;
  }

  const std::vector< std::shared_ptr< const LocalSpaceType > >& local_spaces() const
  {
    return local_spaces_;
  }

  const std::shared_ptr< const GridViewType >& grid_view() const
  {
    return ms_grid_->globalGridView();
  }

  const BackendType& backend() const
  {
    return local_spaces_[0]->backend();
  }

  const MapperType& mapper() const
  {
    return *mapper_;
  }

  BaseFunctionSetType base_function_set(const EntityType& entity) const
  {
    const size_t block = find_block_of_(entity);
    return local_spaces_[block]->base_function_set(entity);
  }

  template< class ConstraintsType >
  void local_constraints(const EntityType& /*entity*/, ConstraintsType& /*ret*/) const
  {
    DUNE_THROW_COLORFULLY(NotImplemented, "I am not sure yet how to implement this!");
  }

  template< class G, class S >
  PatternType compute_pattern(const GridView< G >& /*local_grid_view*/, const SpaceInterface< S >& /*ansatz_space*/) const
  {
    DUNE_THROW_COLORFULLY(NotImplemented, "I am not sure yet how to implement this!");
  }

private:
  template< class EntityType >
  size_t find_block_of_(const EntityType& entity) const
  {
    const auto global_entity_index = ms_grid_->globalGridView()->indexSet().index(entity);
    const auto result = ms_grid_->entityToSubdomainMap()->find(global_entity_index);
#ifndef NDEBUG
    if (result == ms_grid_->entityToSubdomainMap()->end())
      DUNE_THROW_COLORFULLY(Stuff::Exceptions::internal_error,
                            "Entity " << global_entity_index
                            << " of the global grid view was not found in the multiscale grid!");
#endif // NDEBUG
    const size_t subdomain = result->second;
#ifndef NDEBUG
    if (subdomain >= ms_grid_->size())
      DUNE_THROW_COLORFULLY(Stuff::Exceptions::internal_error,
                            "The multiscale grid is corrupted!\nIt reports Entity " << global_entity_index
                            << " to be in subdomain " << subdomain << " while only having "
                            << ms_grid_->size() << " subdomains!");
#endif // NDEBUG
    assert(subdomain < local_spaces_.size());
    return subdomain;
  } // ... find_block_of_(...)

  std::shared_ptr< const MsGridType > ms_grid_;
  std::vector< std::shared_ptr< const LocalSpaceType > > local_spaces_;
  std::shared_ptr< const MapperType > mapper_;
}; // class Block


#else // HAVE_DUNE_GRID_MULTISCALE


template< class LocalSpaceImp >
class Block { static_assert(Dune::AlwaysFalse< LocalSpaceImp >::value, "You are missing dune-grid-multiscale!"); };


#endif // HAVE_DUNE_GRID_MULTISCALE

} // namespace Spaces
} // namespace GDT
} // namespace Dune

#endif
#endif // DUNE_GDT_SPACES_BLOCK_HH<|MERGE_RESOLUTION|>--- conflicted
+++ resolved
@@ -5,13 +5,6 @@
 
 #ifndef DUNE_GDT_SPACES_BLOCK_HH
 #define DUNE_GDT_SPACES_BLOCK_HH
-
-<<<<<<< HEAD
-#if HAVE_DUNE_GRID_MULTISCALE
-=======
-
-#include <dune/common/static_assert.hh>
->>>>>>> 18837ac9
 
 #include <dune/stuff/common/exceptions.hh>
 
@@ -181,5 +174,4 @@
 } // namespace GDT
 } // namespace Dune
 
-#endif
 #endif // DUNE_GDT_SPACES_BLOCK_HH