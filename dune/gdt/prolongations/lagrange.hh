--- conflicted
+++ resolved
@@ -138,15 +138,9 @@
   using typename BaseType::FieldType;
 
 private:
-<<<<<<< HEAD
-  typedef typename XT::Grid::extract_entity_t<GridViewType> E;
-  typedef typename GridViewType::ctype D;
-  static const size_t d = GridViewType::dimension;
-=======
   using E = XT::Grid::extract_entity_t<GridLayerType>;
   typedef typename GridLayerType::ctype D;
   static const size_t d = GridLayerType::dimension;
->>>>>>> f3542bd6
 
 public:
   LagrangeProlongationOperator(GridLayerType grid_layer)
