--- conflicted
+++ resolved
@@ -187,7 +187,6 @@
     return *this;
   } // ... append(...)
 
-<<<<<<< HEAD
   template <class V, class R>
   ThisType& append(const LocalVolumeTwoFormAssembler<V>& local_assembler,
                    std::vector<DynamicMatrix<R>>& matrix,
@@ -202,10 +201,7 @@
     return *this;
   } // ... append(...)
 
-  template <class V, class M>
-=======
   template <class V, class M, class R>
->>>>>>> a7375155
   ThisType& append(const LocalCouplingTwoFormAssembler<V>& local_assembler,
                    XT::LA::MatrixInterface<M, R>& matrix,
                    const ApplyOnWhichIntersection* where = new XT::Grid::ApplyOn::AllIntersections<GridLayerType>())
