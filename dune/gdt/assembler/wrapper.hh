// This file is part of the dune-gdt project:
//   https://github.com/dune-community/dune-gdt
// Copyright 2010-2017 dune-gdt developers and contributors. All rights reserved.
// License: Dual licensed as BSD 2-Clause License (http://opensource.org/licenses/BSD-2-Clause)
//      or  GPL-2.0+ (http://opensource.org/licenses/gpl-license)
//          with "runtime exception" (http://www.dune-project.org/license.html)
// Authors:
//   Felix Schindler (2014 - 2017)
//   Rene Milk       (2014, 2016 - 2017)
//   Tobias Leibner  (2014, 2016)

#ifndef DUNE_GDT_ASSEMBLER_WRAPPER_HH
#define DUNE_GDT_ASSEMBLER_WRAPPER_HH

#include <type_traits>

#include <dune/common/deprecated.hh>

#include <dune/xt/la/container/interfaces.hh>
#include <dune/xt/grid/walker.hh>
#include <dune/xt/grid/walker/apply-on.hh>
#include <dune/xt/grid/walker/functors.hh>
#include <dune/xt/grid/walker/wrapper.hh>
#include <dune/xt/grid/type_traits.hh>

#include <dune/gdt/local/assembler.hh>
#include <dune/gdt/spaces/interface.hh>
#include <dune/gdt/spaces/constraints.hh>

namespace Dune {
namespace GDT {
namespace internal {

// //////////////////////
// // wrap constraints //
// //////////////////////

template <class TestSpaceType, class AnsatzSpaceType, class GridLayerType, class ConstraintsType>
class ConstraintsWrapper : public XT::Grid::internal::Codim0Object<GridLayerType>
{
  static_assert(AlwaysFalse<ConstraintsType>::value, "Please add a specialization for these Constraints!");
};


// given DirichletConstraints

template <class TestSpaceType, class AnsatzSpaceType, class GridLayerType>
class ConstraintsWrapper<TestSpaceType,
                         AnsatzSpaceType,
                         GridLayerType,
                         DirichletConstraints<XT::Grid::extract_intersection_t<GridLayerType>>>
    : public XT::Grid::internal::Codim0Object<GridLayerType>
{
  static_assert(is_space<TestSpaceType>::value, "TestSpaceType has to be derived from SpaceInterface!");
  static_assert(is_space<AnsatzSpaceType>::value, "AnsatzSpaceType has to be derived from SpaceInterface!");
  typedef XT::Grid::internal::Codim0Object<GridLayerType> BaseType;
  typedef DirichletConstraints<XT::Grid::extract_intersection_t<GridLayerType>> ConstraintsType;

public:
  using typename BaseType::EntityType;

  ConstraintsWrapper(const XT::Common::PerThreadValue<const TestSpaceType>& test_space,
                     const XT::Common::PerThreadValue<const AnsatzSpaceType>& ansatz_space,
                     const XT::Grid::ApplyOn::WhichEntity<GridLayerType>* where,
                     ConstraintsType& constraints)
    : test_space_(test_space)
    , ansatz_space_(ansatz_space)
    , where_(where)
    , constraints_(constraints)
    , thread_local_constraints_(constraints_.boundary_info(), constraints_.size())
  {
  }

  bool apply_on(const GridLayerType& gv, const EntityType& entity) const override final
  {
    return where_->apply_on(gv, entity);
  }

  void apply_local(const EntityType& entity) override final
  {
    test_space_->local_constraints(*ansatz_space_, entity, *thread_local_constraints_);
  }

  void finalize() override final
  {
    DUNE_UNUSED std::lock_guard<std::mutex> mutex_guard(constraints_.mutex_);
    constraints_.dirichlet_DoFs_.insert(thread_local_constraints_->dirichlet_DoFs_.begin(),
                                        thread_local_constraints_->dirichlet_DoFs_.end());
  }

private:
  const XT::Common::PerThreadValue<const TestSpaceType>& test_space_;
  const XT::Common::PerThreadValue<const AnsatzSpaceType>& ansatz_space_;
  const std::unique_ptr<const XT::Grid::ApplyOn::WhichEntity<GridLayerType>> where_;
  ConstraintsType& constraints_;
  XT::Common::PerThreadValue<ConstraintsType> thread_local_constraints_;
}; // class ConstraintsWrapper


// //////////////////////////////////
// // wrap a local volume two-form //
// //////////////////////////////////

// given a local assembler

template <class AssemblerType, class MatrixType>
class DUNE_DEPRECATED_MSG("Use LocalVolumeTwoFormAssemblerFunctor instead or directly append the LocalVolumeTwoForm to "
                          "the SystemAssembler (13.05.2017)!") LocalVolumeTwoFormMatrixAssemblerWrapper
    : public XT::Grid::internal::Codim0Object<typename AssemblerType::GridLayerType>
{
  typedef XT::Grid::internal::Codim0Object<typename AssemblerType::GridLayerType> BaseType;

public:
  typedef typename AssemblerType::TestSpaceType TestSpaceType;
  typedef typename AssemblerType::AnsatzSpaceType AnsatzSpaceType;
  typedef typename AssemblerType::GridLayerType GridLayerType;
  using typename BaseType::EntityType;
  typedef LocalVolumeTwoFormAssembler<TestSpaceType, MatrixType, AnsatzSpaceType> LocalVolumeTwoFormAssemblerType;

  LocalVolumeTwoFormMatrixAssemblerWrapper(const XT::Common::PerThreadValue<const TestSpaceType>& test_space,
                                           const XT::Common::PerThreadValue<const AnsatzSpaceType>& ansatz_space,
                                           const XT::Grid::ApplyOn::WhichEntity<GridLayerType>* where,
                                           const LocalVolumeTwoFormAssemblerType& local_assembler,
                                           MatrixType& matrix)
    : test_space_(test_space)
    , ansatz_space_(ansatz_space)
    , where_(where)
    , local_assembler_(local_assembler)
    , matrix_(matrix)
  {
  }

  bool apply_on(const GridLayerType& gv, const EntityType& entity) const override final
  {
    return where_->apply_on(gv, entity);
  }

  void apply_local(const EntityType& entity) override final
  {
    apply_local_imp(entity);
  }

private:
<<<<<<< HEAD
  template <class MatrixImp = MatrixType>
  std::enable_if_t<!std::is_base_of<std::vector<DynamicMatrix<typename AnsatzSpaceType::RangeFieldType>>,
                                    MatrixImp>::value,
                   void>
  apply_local_imp(const EntityType& entity)
  {
    local_assembler_.assemble(*test_space_, *ansatz_space_, entity, matrix_);
  }

  template <class MatrixImp = MatrixType>
  std::enable_if_t<std::is_base_of<std::vector<DynamicMatrix<typename AnsatzSpaceType::RangeFieldType>>,
                                   MatrixImp>::value,
                   void>
  apply_local_imp(const EntityType& entity)
  {
    local_assembler_.assemble_entitywise(*test_space_, *ansatz_space_, entity, matrix_);
  }

  const Dune::XT::Common::PerThreadValue<const TestSpaceType>& test_space_;
  const Dune::XT::Common::PerThreadValue<const AnsatzSpaceType>& ansatz_space_;
=======
  const XT::Common::PerThreadValue<const TestSpaceType>& test_space_;
  const XT::Common::PerThreadValue<const AnsatzSpaceType>& ansatz_space_;
>>>>>>> 423502c2
  const std::unique_ptr<const XT::Grid::ApplyOn::WhichEntity<GridLayerType>> where_;
  const LocalVolumeTwoFormAssemblerType& local_assembler_;
  MatrixType& matrix_;
}; // class LocalVolumeTwoFormMatrixAssemblerWrapper


// without a given local assembler

template <class AssemblerType, class MatrixType>
class DUNE_DEPRECATED_MSG("Use LocalVolumeTwoFormAssemblerFunctor instead or directly append the LocalVolumeTwoForm to "
                          "the SystemAssembler (13.05.2017)!") LocalVolumeTwoFormWrapper
    : private XT::Common::ConstStorageProvider<LocalVolumeTwoFormAssembler<typename AssemblerType::TestSpaceType,
                                                                           MatrixType,
                                                                           typename AssemblerType::AnsatzSpaceType>>,
      public LocalVolumeTwoFormMatrixAssemblerWrapper<AssemblerType, MatrixType>
{
  typedef XT::Common::ConstStorageProvider<LocalVolumeTwoFormAssembler<typename AssemblerType::TestSpaceType,
                                                                       MatrixType,
                                                                       typename AssemblerType::AnsatzSpaceType>>
      LocalAssemblerProvider;
  typedef LocalVolumeTwoFormMatrixAssemblerWrapper<AssemblerType, MatrixType> BaseType;

public:
  typedef typename AssemblerType::TestSpaceType TestSpaceType;
  typedef typename AssemblerType::AnsatzSpaceType AnsatzSpaceType;
  typedef typename AssemblerType::GridLayerType GridLayerType;
  typedef LocalVolumeTwoFormInterface<typename TestSpaceType::BaseFunctionSetType,
                                      typename AnsatzSpaceType::BaseFunctionSetType,
                                      typename MatrixType::ScalarType>
      LocalVolumeTwoFormType;

  LocalVolumeTwoFormWrapper(const XT::Common::PerThreadValue<const TestSpaceType>& test_space,
                            const XT::Common::PerThreadValue<const AnsatzSpaceType>& ansatz_space,
                            const XT::Grid::ApplyOn::WhichEntity<GridLayerType>* where,
                            const LocalVolumeTwoFormType& local_twoform,
                            MatrixType& matrix)
    : LocalAssemblerProvider(local_twoform)
    , BaseType(test_space, ansatz_space, where, LocalAssemblerProvider::access(), matrix)
  {
  }
}; // class LocalVolumeTwoFormWrapper


// ///////////////////////////////// //
// // wrap a local coupling two-form //
// ///////////////////////////////// //

// given a local assembler

template <class AssemblerType, class MatrixType>
class DUNE_DEPRECATED_MSG("Use LocalCouplingTwoFormAssemblerFunctor instead or directly append the "
                          "LocalCouplingTwoForm to the SystemAssembler (13.05.2017)!")
    LocalCouplingTwoFormMatrixAssemblerWrapper
    : public XT::Grid::internal::Codim1Object<typename AssemblerType::GridLayerType>
{
  static_assert(XT::LA::is_matrix<MatrixType>::value, "");

  typedef XT::Grid::internal::Codim1Object<typename AssemblerType::GridLayerType> BaseType;

public:
  typedef typename AssemblerType::TestSpaceType TestSpaceType;
  typedef typename AssemblerType::AnsatzSpaceType AnsatzSpaceType;
  typedef typename AssemblerType::OuterTestSpaceType OuterTestSpaceType;
  typedef typename AssemblerType::OuterAnsatzSpaceType OuterAnsatzSpaceType;
  typedef typename AssemblerType::GridLayerType GridLayerType;
  using typename BaseType::EntityType;
  using typename BaseType::IntersectionType;
  typedef LocalCouplingTwoFormAssembler<TestSpaceType,
                                        IntersectionType,
                                        MatrixType,
                                        AnsatzSpaceType,
                                        OuterTestSpaceType,
                                        OuterAnsatzSpaceType>
      LocalCouplingTwoFormAssemblerType;

  template <typename TestSpace,
            typename AnsatzSpace,
            typename = typename std::enable_if<(std::is_same<TestSpace, OuterTestSpaceType>::value)
                                               && (std::is_same<AnsatzSpace, OuterAnsatzSpaceType>::value)
                                               && sizeof(TestSpace)
                                               && sizeof(AnsatzSpace)>::type>
  LocalCouplingTwoFormMatrixAssemblerWrapper(const XT::Common::PerThreadValue<const TestSpace>& test_space,
                                             const XT::Common::PerThreadValue<const AnsatzSpace>& ansatz_space,
                                             const XT::Grid::ApplyOn::WhichIntersection<GridLayerType>* where,
                                             const LocalCouplingTwoFormAssemblerType& local_assembler,
                                             MatrixType& matrix)
    : inner_test_space_(test_space)
    , inner_ansatz_space_(ansatz_space)
    , outer_test_space_(test_space)
    , outer_ansatz_space_(ansatz_space)
    , where_(where)
    , local_assembler_(local_assembler)
    , in_in_matrix_(matrix)
    , out_out_matrix_(matrix)
    , in_out_matrix_(matrix)
    , out_in_matrix_(matrix)
  {
  }

  LocalCouplingTwoFormMatrixAssemblerWrapper(
      const XT::Common::PerThreadValue<const TestSpaceType>& inner_test_space,
      const XT::Common::PerThreadValue<const AnsatzSpaceType>& inner_ansatz_space,
      const XT::Common::PerThreadValue<const OuterTestSpaceType>& outer_test_space,
      const XT::Common::PerThreadValue<const OuterAnsatzSpaceType>& outer_ansatz_space,
      const XT::Grid::ApplyOn::WhichIntersection<GridLayerType>* where,
      const LocalCouplingTwoFormAssemblerType& local_assembler,
      MatrixType& in_in_matrix,
      MatrixType& out_out_matrix,
      MatrixType& in_out_matrix,
      MatrixType& out_in_matrix)
    : inner_test_space_(inner_test_space)
    , inner_ansatz_space_(inner_ansatz_space)
    , outer_test_space_(outer_test_space)
    , outer_ansatz_space_(outer_ansatz_space)
    , where_(where)
    , local_assembler_(local_assembler)
    , in_in_matrix_(in_in_matrix)
    , out_out_matrix_(out_out_matrix)
    , in_out_matrix_(in_out_matrix)
    , out_in_matrix_(out_in_matrix)
  {
  }

  bool apply_on(const GridLayerType& gv, const IntersectionType& intersection) const override final
  {
    return where_->apply_on(gv, intersection);
  }

  void apply_local(const IntersectionType& intersection,
                   const EntityType& /*inside_entity*/,
                   const EntityType& /*outside_entity*/) override final
  {
    local_assembler_.assemble(*inner_test_space_,
                              *inner_ansatz_space_,
                              *outer_test_space_,
                              *outer_ansatz_space_,
                              intersection,
                              in_in_matrix_,
                              out_out_matrix_,
                              in_out_matrix_,
                              out_in_matrix_);
  } // ... apply_local(...)

private:
  const XT::Common::PerThreadValue<const TestSpaceType>& inner_test_space_;
  const XT::Common::PerThreadValue<const AnsatzSpaceType>& inner_ansatz_space_;
  const XT::Common::PerThreadValue<const OuterTestSpaceType>& outer_test_space_;
  const XT::Common::PerThreadValue<const OuterAnsatzSpaceType>& outer_ansatz_space_;
  const std::unique_ptr<const XT::Grid::ApplyOn::WhichIntersection<GridLayerType>> where_;
  const LocalCouplingTwoFormAssemblerType& local_assembler_;
  MatrixType& in_in_matrix_;
  MatrixType& out_out_matrix_;
  MatrixType& in_out_matrix_;
  MatrixType& out_in_matrix_;
}; // class LocalCouplingTwoFormMatrixAssemblerWrapper

// without a given local assembler

template <class AssemblerType, class MatrixType>
class DUNE_DEPRECATED_MSG("Use LocalCouplingTwoFormAssemblerFunctor instead or directly append the "
                          "LocalCouplingTwoForm to the SystemAssembler (13.05.2017)!") LocalCouplingTwoFormWrapper
    : private XT::Common::
          ConstStorageProvider<LocalCouplingTwoFormAssembler<typename AssemblerType::TestSpaceType,
                                                             typename AssemblerType::IntersectionType,
                                                             MatrixType,
                                                             typename AssemblerType::AnsatzSpaceType,
                                                             typename AssemblerType::OuterTestSpaceType,
                                                             typename AssemblerType::OuterAnsatzSpaceType>>,
      public LocalCouplingTwoFormMatrixAssemblerWrapper<AssemblerType, MatrixType>
{
  typedef XT::Common::ConstStorageProvider<LocalCouplingTwoFormAssembler<typename AssemblerType::TestSpaceType,
                                                                         typename AssemblerType::IntersectionType,
                                                                         MatrixType,
                                                                         typename AssemblerType::AnsatzSpaceType,
                                                                         typename AssemblerType::OuterTestSpaceType,
                                                                         typename AssemblerType::OuterAnsatzSpaceType>>
      LocalAssemblerProvider;
  typedef LocalCouplingTwoFormMatrixAssemblerWrapper<AssemblerType, MatrixType> BaseType;

public:
  typedef typename AssemblerType::TestSpaceType TestSpaceType;
  typedef typename AssemblerType::AnsatzSpaceType AnsatzSpaceType;
  typedef typename AssemblerType::OuterTestSpaceType OuterTestSpaceType;
  typedef typename AssemblerType::OuterAnsatzSpaceType OuterAnsatzSpaceType;
  typedef typename AssemblerType::GridLayerType GridLayerType;
  typedef LocalCouplingTwoFormInterface<typename TestSpaceType::BaseFunctionSetType,
                                        XT::Grid::extract_intersection_t<GridLayerType>,
                                        typename AnsatzSpaceType::BaseFunctionSetType,
                                        typename OuterTestSpaceType::BaseFunctionSetType,
                                        typename OuterAnsatzSpaceType::BaseFunctionSetType,
                                        typename MatrixType::ScalarType>
      LocalCouplingTwoFormType;

  template <typename TestSpace,
            typename AnsatzSpace,
            typename = typename std::enable_if<(std::is_same<TestSpace, OuterTestSpaceType>::value)
                                               && (std::is_same<AnsatzSpace, OuterAnsatzSpaceType>::value)
                                               && sizeof(TestSpace)
                                               && sizeof(AnsatzSpace)>::type>
  LocalCouplingTwoFormWrapper(const XT::Common::PerThreadValue<const TestSpace>& test_space,
                              const XT::Common::PerThreadValue<const AnsatzSpace>& ansatz_space,
                              const XT::Grid::ApplyOn::WhichIntersection<GridLayerType>* where,
                              const LocalCouplingTwoFormType& local_twoform,
                              MatrixType& matrix)
    : LocalAssemblerProvider(local_twoform)
    , BaseType(test_space, ansatz_space, where, LocalAssemblerProvider::access(), matrix)
  {
  }

  LocalCouplingTwoFormWrapper(const XT::Common::PerThreadValue<const TestSpaceType>& inner_test_space,
                              const XT::Common::PerThreadValue<const AnsatzSpaceType>& inner_ansatz_space,
                              const XT::Common::PerThreadValue<const OuterTestSpaceType>& outer_test_space,
                              const XT::Common::PerThreadValue<const OuterAnsatzSpaceType>& outer_ansatz_space,
                              const XT::Grid::ApplyOn::WhichIntersection<GridLayerType>* where,
                              const LocalCouplingTwoFormType& local_twoform,
                              MatrixType& matrix_in_in,
                              MatrixType& matrix_out_out,
                              MatrixType& matrix_in_out,
                              MatrixType& matrix_out_in)
    : LocalAssemblerProvider(local_twoform)
    , BaseType(inner_test_space,
               inner_ansatz_space,
               outer_test_space,
               outer_ansatz_space,
               where,
               LocalAssemblerProvider::access(),
               matrix_in_in,
               matrix_out_out,
               matrix_in_out,
               matrix_out_in)
  {
  }
}; // class LocalCouplingTwoFormWrapper


// ///////////////////////////////// //
// // wrap a local boundary two-form //
// ///////////////////////////////// //

// given a local assembler

template <class AssemblerType, class MatrixType>
class DUNE_DEPRECATED_MSG("Use LocalBoundaryTwoFormAssemblerFunctor instead or directly append the "
                          "LocalBoundaryTwoForm to the SystemAssembler (13.05.2017)!")
    LocalBoundaryTwoFormMatrixAssemblerWrapper
    : public XT::Grid::internal::Codim1Object<typename AssemblerType::GridLayerType>
{
  typedef XT::Grid::internal::Codim1Object<typename AssemblerType::GridLayerType> BaseType;

public:
  typedef typename AssemblerType::TestSpaceType TestSpaceType;
  typedef typename AssemblerType::AnsatzSpaceType AnsatzSpaceType;
  typedef typename AssemblerType::GridLayerType GridLayerType;
  using typename BaseType::EntityType;
  using typename BaseType::IntersectionType;
  typedef LocalBoundaryTwoFormAssembler<TestSpaceType, IntersectionType, MatrixType, AnsatzSpaceType>
      LocalBoundaryTwoFormAssemblerType;

  LocalBoundaryTwoFormMatrixAssemblerWrapper(const XT::Common::PerThreadValue<const TestSpaceType>& test_space,
                                             const XT::Common::PerThreadValue<const AnsatzSpaceType>& ansatz_space,
                                             const XT::Grid::ApplyOn::WhichIntersection<GridLayerType>* where,
                                             const LocalBoundaryTwoFormAssemblerType& local_assembler,
                                             MatrixType& matrix)
    : test_space_(test_space)
    , ansatz_space_(ansatz_space)
    , where_(where)
    , local_assembler_(local_assembler)
    , matrix_(matrix)
  {
  }

  bool apply_on(const GridLayerType& gv, const IntersectionType& intersection) const override final
  {
    return where_->apply_on(gv, intersection);
  }

  void apply_local(const IntersectionType& intersection,
                   const EntityType& /*inside_entity*/,
                   const EntityType& /*outside_entity*/) override final
  {
    local_assembler_.assemble(*test_space_, *ansatz_space_, intersection, matrix_);
  } // ... apply_local(...)

private:
  const XT::Common::PerThreadValue<const TestSpaceType>& test_space_;
  const XT::Common::PerThreadValue<const AnsatzSpaceType>& ansatz_space_;
  const std::unique_ptr<const XT::Grid::ApplyOn::WhichIntersection<GridLayerType>> where_;
  const LocalBoundaryTwoFormAssemblerType& local_assembler_;
  MatrixType& matrix_;
}; // class LocalBoundaryTwoFormMatrixAssemblerWrapper

// without a given local assembler

template <class AssemblerType, class MatrixType>
class DUNE_DEPRECATED_MSG("Use LocalBoundaryTwoFormAssemblerFunctor instead or directly append the "
                          "LocalBoundaryTwoForm to the SystemAssembler (13.05.2017)!") LocalBoundaryTwoFormWrapper
    : private XT::Common::ConstStorageProvider<LocalBoundaryTwoFormAssembler<typename AssemblerType::TestSpaceType,
                                                                             typename AssemblerType::IntersectionType,
                                                                             MatrixType,
                                                                             typename AssemblerType::AnsatzSpaceType>>,
      public LocalBoundaryTwoFormMatrixAssemblerWrapper<AssemblerType, MatrixType>
{
  typedef XT::Common::ConstStorageProvider<LocalBoundaryTwoFormAssembler<typename AssemblerType::TestSpaceType,
                                                                         typename AssemblerType::IntersectionType,
                                                                         MatrixType,
                                                                         typename AssemblerType::AnsatzSpaceType>>
      LocalAssemblerProvider;
  typedef LocalBoundaryTwoFormMatrixAssemblerWrapper<AssemblerType, MatrixType> BaseType;

public:
  typedef typename AssemblerType::TestSpaceType TestSpaceType;
  typedef typename AssemblerType::AnsatzSpaceType AnsatzSpaceType;
  typedef typename AssemblerType::GridLayerType GridLayerType;
  typedef LocalBoundaryTwoFormInterface<typename TestSpaceType::BaseFunctionSetType,
                                        XT::Grid::extract_intersection_t<GridLayerType>,
                                        typename AnsatzSpaceType::BaseFunctionSetType,
                                        typename MatrixType::ScalarType>
      LocalBoundaryTwoFormType;

  LocalBoundaryTwoFormWrapper(const XT::Common::PerThreadValue<const TestSpaceType>& test_space,
                              const XT::Common::PerThreadValue<const AnsatzSpaceType>& ansatz_space,
                              const XT::Grid::ApplyOn::WhichIntersection<GridLayerType>* where,
                              const LocalBoundaryTwoFormType& local_twoform,
                              MatrixType& matrix)
    : LocalAssemblerProvider(local_twoform)
    , BaseType(test_space, ansatz_space, where, LocalAssemblerProvider::access(), matrix)
  {
  }
}; // class LocalBoundaryTwoFormWrapper


// ////////////////////////////////////
// // wrap a local volume functional //
// ////////////////////////////////////

// given a local assembler

template <class AssemblerType, class VectorType>
class LocalVolumeFunctionalVectorAssemblerWrapper
    : public XT::Grid::internal::Codim0Object<typename AssemblerType::GridLayerType>
{
  typedef XT::Grid::internal::Codim0Object<typename AssemblerType::GridLayerType> BaseType;

public:
  typedef typename AssemblerType::TestSpaceType TestSpaceType;
  typedef typename AssemblerType::GridLayerType GridLayerType;
  using typename BaseType::EntityType;
  typedef LocalVolumeFunctionalAssembler<TestSpaceType, VectorType> LocalVolumeFunctionalAssemblerType;

  LocalVolumeFunctionalVectorAssemblerWrapper(const XT::Common::PerThreadValue<const TestSpaceType>& space,
                                              const XT::Grid::ApplyOn::WhichEntity<GridLayerType>* where,
                                              const LocalVolumeFunctionalAssemblerType& local_assembler,
                                              VectorType& vector)
    : space_(space)
    , where_(where)
    , local_assembler_(local_assembler)
    , vector_(vector)
  {
  }

  bool apply_on(const GridLayerType& gv, const EntityType& entity) const override final
  {
    return where_->apply_on(gv, entity);
  }

  void apply_local(const EntityType& entity) override final
  {
    local_assembler_.assemble(*space_, entity, vector_);
  }

private:
  const XT::Common::PerThreadValue<const TestSpaceType>& space_;
  const std::unique_ptr<const XT::Grid::ApplyOn::WhichEntity<GridLayerType>> where_;
  const LocalVolumeFunctionalAssemblerType& local_assembler_;
  VectorType& vector_;
}; // class LocalVolumeVectorAssemblerWrapper


// without a given local assembler

template <class AssemblerType, class VectorType>
class LocalVolumeFunctionalWrapper
    : private XT::Common::ConstStorageProvider<LocalVolumeFunctionalAssembler<typename AssemblerType::TestSpaceType,
                                                                              VectorType>>,
      public LocalVolumeFunctionalVectorAssemblerWrapper<AssemblerType, VectorType>
{
  typedef XT::Common::ConstStorageProvider<LocalVolumeFunctionalAssembler<typename AssemblerType::TestSpaceType,
                                                                          VectorType>>
      LocalAssemblerProvider;
  typedef LocalVolumeFunctionalVectorAssemblerWrapper<AssemblerType, VectorType> BaseType;

public:
  typedef typename AssemblerType::TestSpaceType TestSpaceType;
  typedef typename AssemblerType::GridLayerType GridLayerType;
  typedef LocalVolumeFunctionalInterface<typename TestSpaceType::BaseFunctionSetType, typename VectorType::ScalarType>
      LocalVolumeFunctionalType;

  LocalVolumeFunctionalWrapper(const XT::Common::PerThreadValue<const TestSpaceType>& test_space,
                               const XT::Grid::ApplyOn::WhichEntity<GridLayerType>* where,
                               const LocalVolumeFunctionalType& local_functional,
                               VectorType& vector)
    : LocalAssemblerProvider(local_functional)
    , BaseType(test_space, where, LocalAssemblerProvider::access(), vector)
  {
  }
}; // class LocalVolumeFunctionalWrapper


// /////////////////////////////// //
// // wrap a local face functional //
// /////////////////////////////// //

// given a local assembler

template <class AssemblerType, class VectorType>
class LocalFaceFunctionalVectorAssemblerWrapper
    : public XT::Grid::internal::Codim1Object<typename AssemblerType::GridLayerType>
{
  typedef XT::Grid::internal::Codim1Object<typename AssemblerType::GridLayerType> BaseType;

public:
  typedef typename AssemblerType::TestSpaceType TestSpaceType;
  typedef typename AssemblerType::GridLayerType GridLayerType;
  using typename BaseType::EntityType;
  using typename BaseType::IntersectionType;
  typedef LocalFaceFunctionalAssembler<TestSpaceType, IntersectionType, VectorType> LocalFaceFunctionalAssemblerType;

  LocalFaceFunctionalVectorAssemblerWrapper(const XT::Common::PerThreadValue<const TestSpaceType>& space,
                                            const XT::Grid::ApplyOn::WhichIntersection<GridLayerType>* where,
                                            const LocalFaceFunctionalAssemblerType& local_assembler,
                                            VectorType& vector)
    : space_(space)
    , where_(where)
    , local_assembler_(local_assembler)
    , vector_(vector)
  {
  }

  bool apply_on(const GridLayerType& gv, const IntersectionType& intersection) const override final
  {
    return where_->apply_on(gv, intersection);
  }

  void apply_local(const IntersectionType& intersection,
                   const EntityType& /*inside_entity*/,
                   const EntityType& /*outside_entity*/) override final
  {
    local_assembler_.assemble(*space_, intersection, vector_);
  }

private:
  const XT::Common::PerThreadValue<const TestSpaceType>& space_;
  const std::unique_ptr<const XT::Grid::ApplyOn::WhichIntersection<GridLayerType>> where_;
  const LocalFaceFunctionalAssemblerType& local_assembler_;
  VectorType& vector_;
}; // class LocalFaceFunctionalVectorAssemblerWrapper


// wihtout a given local assembler

template <class AssemblerType, class VectorType>
class LocalFaceFunctionalWrapper
    : private XT::Common::ConstStorageProvider<LocalFaceFunctionalAssembler<typename AssemblerType::TestSpaceType,
                                                                            typename AssemblerType::IntersectionType,
                                                                            VectorType>>,
      public LocalFaceFunctionalVectorAssemblerWrapper<AssemblerType, VectorType>
{
  typedef XT::Common::ConstStorageProvider<LocalFaceFunctionalAssembler<typename AssemblerType::TestSpaceType,
                                                                        typename AssemblerType::IntersectionType,
                                                                        VectorType>>
      LocalAssemblerProvider;
  typedef LocalFaceFunctionalVectorAssemblerWrapper<AssemblerType, VectorType> BaseType;

public:
  using typename BaseType::TestSpaceType;
  using typename BaseType::GridLayerType;
  using typename BaseType::IntersectionType;
  typedef typename VectorType::ScalarType FieldType;
  typedef LocalFaceFunctionalInterface<typename TestSpaceType::BaseFunctionSetType, IntersectionType, FieldType>
      LocalFaceFunctionalType;

  LocalFaceFunctionalWrapper(const XT::Common::PerThreadValue<const TestSpaceType>& test_space,
                             const XT::Grid::ApplyOn::WhichIntersection<GridLayerType>* where,
                             const LocalFaceFunctionalType& local_face_functional,
                             VectorType& vector)
    : LocalAssemblerProvider(local_face_functional)
    , BaseType(test_space, where, LocalAssemblerProvider::access(), vector)
  {
  }
}; // class LocalFaceFunctionalWrapper


} // namespace internal
} // namespace GDT
} // namespace Dune

#endif // DUNE_GDT_ASSEMBLER_WRAPPER_HH<|MERGE_RESOLUTION|>--- conflicted
+++ resolved
@@ -141,31 +141,8 @@
   }
 
 private:
-<<<<<<< HEAD
-  template <class MatrixImp = MatrixType>
-  std::enable_if_t<!std::is_base_of<std::vector<DynamicMatrix<typename AnsatzSpaceType::RangeFieldType>>,
-                                    MatrixImp>::value,
-                   void>
-  apply_local_imp(const EntityType& entity)
-  {
-    local_assembler_.assemble(*test_space_, *ansatz_space_, entity, matrix_);
-  }
-
-  template <class MatrixImp = MatrixType>
-  std::enable_if_t<std::is_base_of<std::vector<DynamicMatrix<typename AnsatzSpaceType::RangeFieldType>>,
-                                   MatrixImp>::value,
-                   void>
-  apply_local_imp(const EntityType& entity)
-  {
-    local_assembler_.assemble_entitywise(*test_space_, *ansatz_space_, entity, matrix_);
-  }
-
-  const Dune::XT::Common::PerThreadValue<const TestSpaceType>& test_space_;
-  const Dune::XT::Common::PerThreadValue<const AnsatzSpaceType>& ansatz_space_;
-=======
   const XT::Common::PerThreadValue<const TestSpaceType>& test_space_;
   const XT::Common::PerThreadValue<const AnsatzSpaceType>& ansatz_space_;
->>>>>>> 423502c2
   const std::unique_ptr<const XT::Grid::ApplyOn::WhichEntity<GridLayerType>> where_;
   const LocalVolumeTwoFormAssemblerType& local_assembler_;
   MatrixType& matrix_;
