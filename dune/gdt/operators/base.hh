--- conflicted
+++ resolved
@@ -101,22 +101,14 @@
     return LinearSolverType::options();
   }
 
-<<<<<<< HEAD
-  static Stuff::Common::ConfigContainer invert_options(const std::string& type)
-=======
   static Stuff::Common::Configuration invert_options(const std::string& type)
->>>>>>> b0f7deb5
   {
     return LinearSolverType::options(type);
   }
 
   template <class R, class S>
   void apply_inverse(const Stuff::LA::VectorInterface<R>& range, Stuff::LA::VectorInterface<S>& source,
-<<<<<<< HEAD
-                     const Stuff::Common::ConfigContainer& opts)
-=======
                      const Stuff::Common::Configuration& opts)
->>>>>>> b0f7deb5
   {
     assemble();
     LinearSolverType(matrix, source_space_.communicator()).apply(range.as_imp(), source.as_imp(), opts);
