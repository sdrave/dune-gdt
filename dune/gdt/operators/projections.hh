// This file is part of the dune-gdt project:
//   http://users.dune-project.org/projects/dune-gdt
// Copyright holders: Felix Schindler
// License: BSD 2-Clause License (http://opensource.org/licenses/BSD-2-Clause)

#ifndef DUNE_GDT_OPERATORS_PROJECTIONS_HH
#define DUNE_GDT_OPERATORS_PROJECTIONS_HH

#include <vector>
#include <type_traits>
#include <limits>

#include <dune/stuff/common/disable_warnings.hh>
#include <dune/common/fvector.hh>
#include <dune/stuff/common/reenable_warnings.hh>

#include <dune/stuff/functions/interfaces.hh>
#include <dune/stuff/grid/boundaryinfo.hh>
#include <dune/stuff/grid/intersection.hh>
#include <dune/stuff/common/vector.hh>
#include <dune/stuff/la/container.hh>
#include <dune/stuff/la/solver.hh>
#include <dune/stuff/grid/walker.hh>

#include <dune/gdt/discretefunction/default.hh>
#include <dune/gdt/spaces/continuouslagrange/base.hh>
#include <dune/gdt/spaces/continuouslagrange/fem.hh>
#include <dune/gdt/spaces/continuouslagrange/pdelab.hh>
#include <dune/gdt/playground/spaces/discontinuouslagrange/fem.hh>
#include <dune/gdt/playground/spaces/discontinuouslagrange/pdelab.hh>
#include <dune/gdt/playground/spaces/raviartthomas/pdelab.hh>
#include <dune/gdt/playground/spaces/finitevolume/default.hh>
#include <dune/gdt/playground/spaces/block.hh>

#include "interfaces.hh"

namespace Dune {
namespace GDT {
namespace Operators {


template <class GridViewImp, class FieldImp = double>
class LagrangeProjection;


template <class GridViewImp, class FieldImp = double>
class LagrangeProjectionTraits
{
public:
  typedef LagrangeProjection<GridViewImp, FieldImp> derived_type;
  typedef GridViewImp GridViewType;
  typedef FieldImp FieldType;
}; // class LagrangeProjectionTraits


/**
 *  \brief  Does a projection using the lagrange points.
 *  \note   This use of the lagrange points is known to fail for polynomial orders higher than 1.
 *  \note   If you add other dimension/polorder/space combinations, do not forget to add a testcase in
 *          tests/operators.cc!
 */
template <class GridViewImp, class FieldImp>
class LagrangeProjection
{
public:
  typedef LagrangeProjectionTraits<GridViewImp, FieldImp> Traits;
  typedef typename Traits::GridViewType GridViewType;
  typedef typename Traits::FieldType FieldType;

private:
  typedef typename GridViewType::template Codim<0>::Entity EntityType;
  typedef typename GridViewType::ctype DomainFieldType;
  static const unsigned int dimDomain = GridViewType::dimension;
  typedef FieldVector<DomainFieldType, dimDomain> DomainType;

public:
  LagrangeProjection(const GridViewType& grid_view)
    : grid_view_(grid_view)
  {
  }

  template <class E, class D, int d, class R, int r, int rC, class T, class V>
  void apply(const Stuff::LocalizableFunctionInterface<E, D, d, R, r, rC>& /*source*/,
             DiscreteFunction<SpaceInterface<T>, V>& /*range*/) const
  {
    static_assert((Dune::AlwaysFalse<E>::value), "Not implemented for this combination of source and range!");
  }

  template <class E, class D, int d, class RS, int rS, int rCS, class GP, int p, class RR, int rR, int rCR, class V>
  inline void apply(const Stuff::LocalizableFunctionInterface<E, D, d, RS, rS, rCS>& source,
                    DiscreteFunction<Spaces::ContinuousLagrange::PdelabBased<GP, p, RR, rR, rCR>, V>& range) const
  {
    apply_p(source, range);
  }

  template <class E, class D, int d, class RS, int rS, int rCS, class GP, int p, class RR, int rR, int rCR, class V>
  inline void apply(const Stuff::LocalizableFunctionInterface<E, D, d, RS, rS, rCS>& source,
                    DiscreteFunction<Spaces::ContinuousLagrange::FemBased<GP, p, RR, rR, rCR>, V>& range) const
  {
    apply_p(source, range);
  }

private:
  template <class R, int r, class V, class SpaceType>
  void apply_p(const Stuff::LocalizableFunctionInterface<EntityType, DomainFieldType, dimDomain, R, r, 1>& source,
               DiscreteFunction<SpaceType, V>& range) const
  {
    // checks
    static_assert(SpaceType::dimDomain == dimDomain, "Dimensions do not match!");
    // set all dofs to infinity
    const auto infinity = std::numeric_limits<R>::infinity();
    for (size_t ii = 0; ii < range.vector().size(); ++ii)
      range.vector().set_entry(ii, infinity);
    // walk the grid
    const auto entity_it_end = grid_view_.template end<0>();
    for (auto entity_it = grid_view_.template begin<0>(); entity_it != entity_it_end; ++entity_it) {
      const auto& entity           = *entity_it;
      const auto local_source      = source.local_function(entity);
      auto local_range             = range.local_discrete_function(entity);
      auto& local_range_DoF_vector = local_range.vector();
      const auto lagrange_points   = range.space().lagrange_points(entity);
      // and do the work (see below)
      apply_local(lagrange_points, *local_source, local_range_DoF_vector);
    } // walk the grid
  } // ... apply(... Spaces::ContinuousLagrange::FemBased< GP, 1, R, r, 1 > ...)

  template <class LagrangePointsType, class LocalSourceType, class LocalRangeVectorType>
  void apply_local(const LagrangePointsType& lagrange_points, const LocalSourceType& local_source,
                   LocalRangeVectorType& local_range_DoF_vector) const
  {
    static const unsigned int dimRange = LocalSourceType::dimRange;
    assert(lagrange_points.size() == local_range_DoF_vector.size());
    size_t kk = 0;
    for (size_t ii = 0; ii < lagrange_points.size(); ++ii) {
      if (std::isinf(local_range_DoF_vector.get(kk))) {
        const auto& lagrange_point = lagrange_points[ii];
        // evaluate source function
        const auto source_value = local_source.evaluate(lagrange_point);
        for (size_t jj = 0; jj < dimRange; ++jj, ++kk)
          local_range_DoF_vector.set(kk, source_value[jj]);
      } else
        kk += dimRange;
    }
  } // ... apply_local(...)

  const GridViewType& grid_view_;
}; // class LagrangeProjection


template <class GridViewImp, class FieldImp = double>
class L2Projection;


template <class GridViewImp, class FieldImp = double>
class L2ProjectionTraits
{
public:
  typedef L2Projection<GridViewImp, FieldImp> derived_type;
  typedef GridViewImp GridViewType;
  typedef FieldImp FieldType;
}; // class L2ProjectionTraits


/**
 *  \brief  Does an L2 projection by solving local or global problems.
 *  \note   If you add other dimension/polorder/space combinations, do not forget to add a testcase in
 *          tests/operators.cc!
 */
template <class GridViewImp, class FieldImp>
class L2Projection
{
public:
  typedef L2ProjectionTraits<GridViewImp, FieldImp> Traits;
  typedef typename Traits::GridViewType GridViewType;
  typedef typename Traits::FieldType FieldType;

private:
  typedef typename GridViewType::template Codim<0>::Entity EntityType;
  typedef typename GridViewType::ctype DomainFieldType;
  static const unsigned int dimDomain = GridViewType::dimension;

public:
  L2Projection(const GridViewType& grid_view)
    : grid_view_(grid_view)
  {
  }

  template <class E, class D, int d, class R, int r, int rC, class T, class V>
  void apply(const Stuff::LocalizableFunctionInterface<E, D, d, R, r, rC>& /*source*/,
             DiscreteFunction<SpaceInterface<T>, V>& /*range*/) const
  {
    static_assert((Dune::AlwaysFalse<E>::value), "Not implemented for this combination of source and range!");
  }

  template <class GP, int p, class R, int r, class V>
  void apply(const Stuff::LocalizableFunctionInterface<EntityType, DomainFieldType, dimDomain, R, r, 1>& source,
             DiscreteFunction<Spaces::DiscontinuousLagrange::FemBased<GP, p, R, r, 1>, V>& range) const
  {
    // checks
    typedef Spaces::DiscontinuousLagrange::FemBased<GP, p, R, r, 1> SpaceType;
    static_assert(SpaceType::dimDomain == dimDomain, "Dimensions do not match!");
    apply_local_l2_projection_(source, range);
  } // ... apply(... Spaces::DiscontinuousLagrange::FemBased< ..., 1 > ...)

<<<<<<< HEAD
  template <class GP, int p, class R, int r, class V>
  void apply(const Stuff::LocalizableFunctionInterface<EntityType, DomainFieldType, dimDomain, R, r, 1>& source,
             DiscreteFunction<Spaces::DiscontinuousLagrange::PdelabBased<GP, p, R, r, 1>, V>& range) const
  {
    // checks
    typedef Spaces::DiscontinuousLagrange::PdelabBased<GP, p, R, r, 1> SpaceType;
=======
#if HAVE_DUNE_GRID_MULTISCALE

  template <class GP, int p, class R, int r, class V>
  void apply(const Stuff::LocalizableFunctionInterface<EntityType, DomainFieldType, dimDomain, R, r, 1>& source,
             DiscreteFunction<Spaces::Block<Spaces::DiscontinuousLagrange::FemBased<GP, p, R, r, 1>>, V>& range) const
  {
    // checks
    typedef Spaces::Block<Spaces::DiscontinuousLagrange::FemBased<GP, p, R, r, 1>> SpaceType;
>>>>>>> 9ede2cc3
    static_assert(SpaceType::dimDomain == dimDomain, "Dimensions do not match!");
    apply_local_l2_projection_(source, range);
  }

<<<<<<< HEAD
=======
#endif // HAVE_DUNE_GRID_MULTISCALE

>>>>>>> 9ede2cc3
  template <class E, class D, int d, class R, int r, class GV, class V>
  void apply(const Stuff::LocalizableFunctionInterface<E, D, d, R, r, 1>& source,
             DiscreteFunction<Spaces::FiniteVolume::Default<GV, R, r, 1>, V>& range) const
  {
    typedef Spaces::FiniteVolume::Default<GV, R, r, 1> SpaceType;
    static_assert(SpaceType::dimDomain == dimDomain, "Dimensions do not match!");
    apply_local_l2_projection_(source, range);
  } // ... apply(... Spaces::FiniteVolume::Default< ..., 1 > ...)

  template <class GP, int p, class V>
  void apply(const Stuff::LocalizableFunctionInterface<EntityType, DomainFieldType, dimDomain, FieldType, 1, 1>& source,
             DiscreteFunction<Spaces::ContinuousLagrange::FemBased<GP, p, FieldType, 1, 1>, V>& range) const
  {
    apply_global_l2_projection_(source, range);
  }

  template <class GP, int p, class V>
  void apply(const Stuff::LocalizableFunctionInterface<EntityType, DomainFieldType, dimDomain, FieldType, 1, 1>& source,
             DiscreteFunction<Spaces::ContinuousLagrange::PdelabBased<GP, p, FieldType, 1, 1>, V>& range) const
  {
    apply_global_l2_projection_(source, range);
  }

  template <class GP, int p, class V>
  void apply(const Stuff::LocalizableFunctionInterface<EntityType, DomainFieldType, dimDomain, FieldType, dimDomain, 1>&
                 source,
             DiscreteFunction<Spaces::RaviartThomas::PdelabBased<GP, p, FieldType, dimDomain, 1>, V>& range) const
  {
    apply_global_l2_projection_(source, range);
  } // ... apply(...)

private:
  template <class SourceType, class RangeFunctionType>
  void apply_local_l2_projection_(const SourceType& source, RangeFunctionType& range) const
  {
    typedef typename RangeFunctionType::RangeType RangeType;
    typedef typename Stuff::LA::Container<FieldType, Stuff::LA::default_dense_backend>::MatrixType LocalMatrixType;
    typedef typename Stuff::LA::Container<FieldType, Stuff::LA::default_dense_backend>::VectorType LocalVectorType;
    // clear
    range.vector() *= 0.0;
    // walk the grid
    RangeType source_value(0);
    std::vector<RangeType> basis_values(range.space().mapper().maxNumDofs(), RangeType(0));
    const auto entity_it_end = grid_view_.template end<0>();
    for (auto entity_it = grid_view_.template begin<0>(); entity_it != entity_it_end; ++entity_it) {
      // prepare
      const auto& entity      = *entity_it;
      const auto local_basis  = range.space().base_function_set(entity);
      const auto local_source = source.local_function(entity);
      auto local_range = range.local_discrete_function(entity);
      LocalMatrixType local_matrix(local_basis.size(), local_basis.size(), FieldType(0));
      LocalVectorType local_vector(local_basis.size(), FieldType(0));
      LocalVectorType local_DoFs(local_basis.size(), FieldType(0));
      // create quadrature
      // guess the polynomial order of the source by hoping that they are the same for all entities
      const size_t integrand_order = std::max(local_source->order(), local_basis.order()) + local_basis.order();
      assert(integrand_order < std::numeric_limits<int>::max());
      const auto& quadrature = QuadratureRules<DomainFieldType, dimDomain>::rule(entity.type(), int(integrand_order));
      // loop over all quadrature points
      for (const auto& quadrature_point : quadrature) {
        const auto local_point         = quadrature_point.position();
        const auto quadrature_weight   = quadrature_point.weight();
        const auto integration_element = entity.geometry().integrationElement(local_point);
        // evaluate
        local_basis.evaluate(local_point, basis_values);
        local_source->evaluate(local_point, source_value);
        // compute integrals
        for (size_t ii = 0; ii < local_basis.size(); ++ii) {
          local_vector[ii] += integration_element * quadrature_weight * (source_value * basis_values[ii]);
          for (size_t jj = 0; jj < local_basis.size(); ++jj) {
            local_matrix.add_to_entry(
                ii, jj, integration_element * quadrature_weight * (basis_values[ii] * basis_values[jj]));
          }
        }
      } // loop over all quadrature points
      // compute local DoFs
      Stuff::LA::Solver<LocalMatrixType>(local_matrix).apply(local_vector, local_DoFs);
      // set local DoFs
      auto local_range_vector = local_range.vector();
      for (size_t ii = 0; ii < local_range_vector.size(); ++ii)
        local_range_vector.set(ii, local_DoFs[ii]);
    } // walk the grid
  } // ... apply_local_l2_projection_(...)

  /**
   * \todo This implementation is not optimal: the MatrixType and VectorType used here do not have to match at all the
   *       VectorType used in RangeFunctionType!
   */
  template <class SourceType, class RangeFunctionType>
  void apply_global_l2_projection_(const SourceType& source, RangeFunctionType& range) const
  {
    typedef typename Stuff::LA::Container<FieldType, Stuff::LA::default_backend>::MatrixType MatrixType;
    typedef typename Stuff::LA::Container<FieldType, Stuff::LA::default_backend>::VectorType VectorType;
    MatrixType lhs(
        range.space().mapper().size(), range.space().mapper().size(), range.space().compute_volume_pattern());
    VectorType rhs(range.space().mapper().size());

    // walk the grid
    typedef typename RangeFunctionType::LocalfunctionType::RangeType RangeType;
    RangeType source_value(0);
    std::vector<RangeType> basis_values(range.space().mapper().maxNumDofs(), RangeType(0));
    const auto entity_it_end = grid_view_.template end<0>();
    for (auto entity_it = grid_view_.template begin<0>(); entity_it != entity_it_end; ++entity_it) {
      const auto& entity      = *entity_it;
      const auto local_source = source.local_function(entity);
      const auto basis        = range.space().base_function_set(entity);
      // do a volume quadrature
      const size_t integrand_order = std::max(size_t(local_source->order() - 1), basis.order()) + basis.order();
      assert(integrand_order < std::numeric_limits<int>::max());
      const auto& quadrature       = QuadratureRules<DomainFieldType, dimDomain>::rule(entity.type(), int(integrand_order));
      const auto quadrature_it_end = quadrature.end();
      for (auto quadrature_it = quadrature.begin(); quadrature_it != quadrature_it_end; ++quadrature_it) {
        const auto xx                             = quadrature_it->position();
        const FieldType quadrature_weight         = quadrature_it->weight();
        const DomainFieldType integration_element = entity.geometry().integrationElement(xx);
        local_source->evaluate(xx, source_value);
        basis.evaluate(xx, basis_values);
        for (size_t ii = 0; ii < basis.size(); ++ii) {
          const size_t global_ii = range.space().mapper().mapToGlobal(entity, ii);
          rhs.add_to_entry(global_ii, integration_element * quadrature_weight * (source_value * basis_values[ii]));
          for (size_t jj = 0; jj < basis.size(); ++jj) {
            const size_t global_jj = range.space().mapper().mapToGlobal(entity, jj);
            lhs.add_to_entry(
                global_ii, global_jj, integration_element * quadrature_weight * (basis_values[ii] * basis_values[jj]));
          }
        }
      } // do a volume quadrature
    } // walk the grid

    // solve
    Stuff::LA::Solver<MatrixType>(lhs).apply(rhs, range.vector());
  } // ... apply_global_l2_projection_(...)

  const GridViewType& grid_view_;
}; // class L2Projection


template <class GridViewImp, class FieldImp = double>
class Projection;


template <class GridViewImp, class FieldImp>
class ProjectionTraits
{
public:
  typedef Projection<GridViewImp, FieldImp> derived_type;
  typedef GridViewImp GridViewType;
  typedef FieldImp FieldType;
}; // class ProjectionTraits


/**
 *  \brief  Does a projection by selecting the appropriate Lagrange or L2 operator at compile time.
 *  \note   If you add other dimension/polorder/space combinations, do not forget to add a testcase in
 *          tests/operators.cc!
 */
template <class GridViewImp, class FieldImp>
class Projection
{
public:
  typedef ProjectionTraits<GridViewImp, FieldImp> Traits;
  typedef typename Traits::GridViewType GridViewType;
  typedef typename Traits::FieldType FieldType;

private:
  typedef typename GridViewType::template Codim<0>::Entity EntityType;
  typedef typename GridViewType::ctype DomainFieldType;
  static const unsigned int dimDomain = GridViewType::dimension;

public:
  Projection(const GridViewType& grid_view)
    : lagrange_operator_(grid_view)
    , l2_operator_(grid_view)
  {
  }

  template <class SourceType, class RangeType>
  inline void apply(const SourceType& source, RangeType& range) const
  {
    redirect_to_appropriate_operator(source, range);
  }

private:
  template <class E, class D, int d, class R, int r, int rC, class T, class V>
  void redirect_to_appropriate_operator(const Stuff::LocalizableFunctionInterface<E, D, d, R, r, rC>& /*source*/,
                                        DiscreteFunction<SpaceInterface<T>, V>& /*range*/) const
  {
    static_assert((Dune::AlwaysFalse<E>::value),
                  "Could not find an appropriate operator for this combination of source and range!");
  }

  template <class E, class D, int d, class RS, int rS, int rCS, class GP, int p, class RR, int rR, int rCR, class V>
  inline void redirect_to_appropriate_operator(
      const Stuff::LocalizableFunctionInterface<E, D, d, RS, rS, rCS>& source,
      DiscreteFunction<Spaces::ContinuousLagrange::FemBased<GP, p, RR, rR, rCR>, V>& range) const
  {
    lagrange_operator_.apply(source, range);
  }

  template <class E, class D, int d, class RS, int rS, int rCS, class GP, int p, class RR, int rR, int rCR, class V>
  inline void redirect_to_appropriate_operator(
      const Stuff::LocalizableFunctionInterface<E, D, d, RS, rS, rCS>& source,
      DiscreteFunction<Spaces::ContinuousLagrange::PdelabBased<GP, p, RR, rR, rCR>, V>& range) const
  {
    lagrange_operator_.apply(source, range);
  }

  template <class E, class D, int d, class RS, int rS, int rCS, class GP, int p, class RR, int rR, int rCR, class V>
  inline void redirect_to_appropriate_operator(
      const Stuff::LocalizableFunctionInterface<E, D, d, RS, rS, rCS>& source,
      DiscreteFunction<Spaces::DiscontinuousLagrange::FemBased<GP, p, RR, rR, rCR>, V>& range) const
  {
    l2_operator_.apply(source, range);
  }

<<<<<<< HEAD
  template <class E, class D, int d, class RS, int rS, int rCS, class GP, int p, class RR, int rR, int rCR, class V>
  inline void redirect_to_appropriate_operator(
      const Stuff::LocalizableFunctionInterface<E, D, d, RS, rS, rCS>& source,
      DiscreteFunction<Spaces::DiscontinuousLagrange::PdelabBased<GP, p, RR, rR, rCR>, V>& range) const
=======
#if HAVE_DUNE_GRID_MULTISCALE

  template <class E, class D, int d, class RS, int rS, int rCS, class GP, int p, class RR, int rR, int rCR, class V>
  inline void redirect_to_appropriate_operator(
      const Stuff::LocalizableFunctionInterface<E, D, d, RS, rS, rCS>& source,
      DiscreteFunction<Spaces::Block<Spaces::DiscontinuousLagrange::FemBased<GP, p, RR, rR, rCR>>, V>& range) const
>>>>>>> 9ede2cc3
  {
    l2_operator_.apply(source, range);
  }

<<<<<<< HEAD
=======
#endif // HAVE_DUNE_GRID_MULTISCALE

>>>>>>> 9ede2cc3
  template <class E, class D, int d, class RS, int rS, int rCS, class GV, class RR, int rR, int rCR, class V>
  inline void
  redirect_to_appropriate_operator(const Stuff::LocalizableFunctionInterface<E, D, d, RS, rS, rCS>& source,
                                   DiscreteFunction<Spaces::FiniteVolume::Default<GV, RR, rR, rCR>, V>& range) const
  {
    l2_operator_.apply(source, range);
  }

  const LagrangeProjection<GridViewType> lagrange_operator_;
  const L2Projection<GridViewType> l2_operator_;
}; // Projection

template <class SourceType, class RangeType>
void apply_projection(const SourceType& source, RangeType& range)
{
  auto& view = range.space().grid_view();
  Projection<typename std::remove_reference<decltype(*view)>::type, typename RangeType::SpaceType::RangeFieldType>(
      *view)
      .apply(source, range);
}

// forward, to be used in the traits
template <class GridViewImp, class SourceImp, class RangeImp, class FieldImp = double>
class DirichletProjectionLocalizable;


template <class GridViewImp, class SourceImp, class RangeImp, class FieldImp>
class DirichletProjectionLocalizableTraits
{
  typedef typename RangeImp::SpaceType::Traits T;
  static const unsigned int d = RangeImp::dimDomain;
  typedef typename RangeImp::RangeFieldType R;
  static const unsigned int r  = RangeImp::dimRange;
  static const unsigned int rC = RangeImp::dimRangeCols;
  static_assert(std::is_base_of<Spaces::ContinuousLagrangeBase<T, d, R, r, rC>, typename RangeImp::SpaceType>::value,
                "The SpaceType of RangeImp has to be derived from Spaces::ContinuousLagrangeBase!");
  static_assert(r == 1, "Not implemeneted for higher dimensions!");
  static_assert(rC == 1, "Not implemeneted for higher dimensions!");
  typedef typename SourceImp::EntityType E;
  typedef typename SourceImp::DomainFieldType D;
  static_assert(SourceImp::dimDomain == d, "Dimensions do not match!");
  static_assert(std::is_same<typename SourceImp::RangeFieldType, R>::value, "Types do not match!");
  static_assert(SourceImp::dimRange == r, "Dimensions do not match!");
  static_assert(SourceImp::dimRangeCols == rC, "Dimensions do not match!");
  static_assert(std::is_base_of<Stuff::LocalizableFunctionInterface<E, D, d, R, r, rC>, SourceImp>::value,
                "SourceImp has to be derived from Stuff::LocalizableFunctionInterface!");

public:
  typedef DirichletProjectionLocalizable<GridViewImp, SourceImp, RangeImp> derived_type;
  typedef GridViewImp GridViewType;
  typedef FieldImp FieldType;
  typedef SourceImp SourceType;
  typedef RangeImp RangeType;
}; // class DirichletProjectionLocalizableTraits


template <class GridViewImp, class SourceImp, class RangeImp, class FieldImp>
class DirichletProjectionLocalizable
    : public LocalizableOperatorInterface<DirichletProjectionLocalizableTraits<GridViewImp, SourceImp, RangeImp,
                                                                               FieldImp>>,
      public Stuff::Grid::Functor::Codim0<GridViewImp>
{
public:
  typedef DirichletProjectionLocalizableTraits<GridViewImp, SourceImp, RangeImp, FieldImp> Traits;
  typedef typename Traits::GridViewType GridViewType;
  typedef typename Traits::SourceType SourceType;
  typedef typename Traits::RangeType RangeType;

  typedef typename GridViewType::template Codim<0>::Entity EntityType;
  typedef typename GridViewType::Intersection IntersectionType;
  typedef Stuff::Grid::BoundaryInfoInterface<IntersectionType> BoundaryInfoType;

public:
  DirichletProjectionLocalizable(const GridViewType& grd_vw, const BoundaryInfoType& boundary_info,
                                 const SourceType& src, RangeType& rng)
    : grid_view_(grd_vw)
    , boundary_info_(boundary_info)
    , source_(src)
    , range_(rng)
  {
  }

  virtual ~DirichletProjectionLocalizable()
  {
  }

  virtual void apply_local(const EntityType& entity) DS_OVERRIDE DS_FINAL
  {
    if (entity.hasBoundaryIntersections()) {
      const auto local_dirichlet_DoFs = range_.space().local_dirichlet_DoFs(entity, boundary_info_);
      if (local_dirichlet_DoFs.size() > 0) {
        const auto local_source      = source_.local_function(entity);
        auto local_range             = range_.local_discrete_function(entity);
        auto& local_range_DoF_vector = local_range.vector();
        const auto lagrange_points = range_.space().lagrange_points(entity);
        assert(lagrange_points.size() == local_range_DoF_vector.size());
        for (const size_t& local_DoF_id : local_dirichlet_DoFs)
          local_range_DoF_vector.set(local_DoF_id, local_source->evaluate(lagrange_points[local_DoF_id]));
      }
    }
  } // ... apply_local(...)

  const GridViewType& grid_view() const
  {
    return grid_view_;
  }

  const SourceType& source() const
  {
    return source_;
  }

  RangeType& range()
  {
    return range_;
  }

  const RangeType& range() const
  {
    return range_;
  }

  void apply()
  {
    Stuff::Grid::Walker<GridViewType> grid_walker(grid_view_);
    grid_walker.add(*this, new Stuff::Grid::ApplyOn::BoundaryEntities<GridViewType>());
    grid_walker.walk();
  }

private:
  const GridViewType& grid_view_;
  const BoundaryInfoType& boundary_info_;
  const SourceType& source_;
  RangeType& range_;
}; // class DirichletProjectionLocalizable


template <class GridViewImp>
class DirichletProjection;


template <class GridViewImp>
class DirichletProjectionTraits
{
public:
  typedef DirichletProjection<GridViewImp> derived_type;
  typedef GridViewImp GridViewType;
}; // class DirichletProjectionTraits


/**
 *  \brief  Does a dirichlet projection in the sense that the lagrange point set on each entity is matched against
 *          those vertices of the entity which lie on the dirichlet boundary.
 *  \note   This use of the lagrange points is known to fail for polynomial orders higher than 1.
 *  \note   If you add other dimension/polorder/space combinations, do not forget to add a testcase in
 *          tests/operators.cc!
 */
template <class GridViewImp>
class DirichletProjection
{
public:
  typedef DirichletProjectionTraits<GridViewImp> Traits;

  typedef typename Traits::GridViewType GridViewType;

  typedef typename GridViewType::template Codim<0>::Entity EntityType;
  typedef typename GridViewType::ctype DomainFieldType;
  static const unsigned int dimDomain = GridViewType::dimension;
  typedef Stuff::Grid::BoundaryInfoInterface<typename GridViewType::Intersection> BoundaryInfoType;

public:
  DirichletProjection(const GridViewType& grid_view, const BoundaryInfoType& boundary_info)
    : grid_view_(grid_view)
    , boundary_info_(boundary_info)
  {
  }

  template <class R, int r, int rC, class GV, int p, class V>
  void apply(const Stuff::LocalizableFunctionInterface<EntityType, DomainFieldType, dimDomain, R, r, rC>& source,
             DiscreteFunction<Spaces::ContinuousLagrange::FemBased<GV, p, R, r, rC>, V>& range) const
  {
    typedef Stuff::LocalizableFunctionInterface<EntityType, DomainFieldType, dimDomain, R, r, rC> SourceType;
    typedef DiscreteFunction<Spaces::ContinuousLagrange::FemBased<GV, p, R, r, rC>, V> RangeType;
    DirichletProjectionLocalizable<GridViewType, SourceType, RangeType> localizable_operator(
        grid_view_, boundary_info_, source, range);
    localizable_operator.apply();
  }

  template <class R, int r, int rC, class GV, int p, class V>
  void apply(const Stuff::LocalizableFunctionInterface<EntityType, DomainFieldType, dimDomain, R, r, rC>& source,
             DiscreteFunction<Spaces::ContinuousLagrange::PdelabBased<GV, p, R, r, rC>, V>& range) const
  {
    typedef Stuff::LocalizableFunctionInterface<EntityType, DomainFieldType, dimDomain, R, r, rC> SourceType;
    typedef DiscreteFunction<Spaces::ContinuousLagrange::PdelabBased<GV, p, R, r, rC>, V> RangeType;
    DirichletProjectionLocalizable<GridViewType, SourceType, RangeType> localizable_operator(
        grid_view_, boundary_info_, source, range);
    localizable_operator.apply();
  }

private:
  const GridViewType& grid_view_;
  const BoundaryInfoType& boundary_info_;
}; // class DirichletProjection

template <class SourceType, class RangeSpaceType, class V>
void apply_dirichlet_projection(
    const DSG::BoundaryInfoInterface<typename RangeSpaceType::GridViewType::Intersection>& boundary_info,
    const SourceType& source, DiscreteFunction<RangeSpaceType, V>& range)
{
  auto& view = range.space().grid_view();
  DirichletProjection<typename std::remove_reference<decltype(*view)>::type>(*view, boundary_info).apply(source, range);
}

} // namespace Operators
} // namespace GDT
} // namespace Dune

#endif // DUNE_GDT_OPERATORS_PROJECTIONS_HH<|MERGE_RESOLUTION|>--- conflicted
+++ resolved
@@ -202,32 +202,30 @@
     apply_local_l2_projection_(source, range);
   } // ... apply(... Spaces::DiscontinuousLagrange::FemBased< ..., 1 > ...)
 
-<<<<<<< HEAD
+#if HAVE_DUNE_GRID_MULTISCALE
+
+  template <class GP, int p, class R, int r, class V>
+  void apply(const Stuff::LocalizableFunctionInterface<EntityType, DomainFieldType, dimDomain, R, r, 1>& source,
+             DiscreteFunction<Spaces::Block<Spaces::DiscontinuousLagrange::FemBased<GP, p, R, r, 1>>, V>& range) const
+  {
+    // checks
+    typedef Spaces::Block<Spaces::DiscontinuousLagrange::FemBased<GP, p, R, r, 1>> SpaceType;
+    static_assert(SpaceType::dimDomain == dimDomain, "Dimensions do not match!");
+    apply_local_l2_projection_(source, range);
+  }
+
+#endif // HAVE_DUNE_GRID_MULTISCALE
+
   template <class GP, int p, class R, int r, class V>
   void apply(const Stuff::LocalizableFunctionInterface<EntityType, DomainFieldType, dimDomain, R, r, 1>& source,
              DiscreteFunction<Spaces::DiscontinuousLagrange::PdelabBased<GP, p, R, r, 1>, V>& range) const
   {
     // checks
     typedef Spaces::DiscontinuousLagrange::PdelabBased<GP, p, R, r, 1> SpaceType;
-=======
-#if HAVE_DUNE_GRID_MULTISCALE
-
-  template <class GP, int p, class R, int r, class V>
-  void apply(const Stuff::LocalizableFunctionInterface<EntityType, DomainFieldType, dimDomain, R, r, 1>& source,
-             DiscreteFunction<Spaces::Block<Spaces::DiscontinuousLagrange::FemBased<GP, p, R, r, 1>>, V>& range) const
-  {
-    // checks
-    typedef Spaces::Block<Spaces::DiscontinuousLagrange::FemBased<GP, p, R, r, 1>> SpaceType;
->>>>>>> 9ede2cc3
     static_assert(SpaceType::dimDomain == dimDomain, "Dimensions do not match!");
     apply_local_l2_projection_(source, range);
   }
 
-<<<<<<< HEAD
-=======
-#endif // HAVE_DUNE_GRID_MULTISCALE
-
->>>>>>> 9ede2cc3
   template <class E, class D, int d, class R, int r, class GV, class V>
   void apply(const Stuff::LocalizableFunctionInterface<E, D, d, R, r, 1>& source,
              DiscreteFunction<Spaces::FiniteVolume::Default<GV, R, r, 1>, V>& range) const
@@ -443,28 +441,26 @@
     l2_operator_.apply(source, range);
   }
 
-<<<<<<< HEAD
+#if HAVE_DUNE_GRID_MULTISCALE
+
+  template <class E, class D, int d, class RS, int rS, int rCS, class GP, int p, class RR, int rR, int rCR, class V>
+  inline void redirect_to_appropriate_operator(
+      const Stuff::LocalizableFunctionInterface<E, D, d, RS, rS, rCS>& source,
+      DiscreteFunction<Spaces::Block<Spaces::DiscontinuousLagrange::FemBased<GP, p, RR, rR, rCR>>, V>& range) const
+  {
+    l2_operator_.apply(source, range);
+  }
+
+#endif // HAVE_DUNE_GRID_MULTISCALE
+
   template <class E, class D, int d, class RS, int rS, int rCS, class GP, int p, class RR, int rR, int rCR, class V>
   inline void redirect_to_appropriate_operator(
       const Stuff::LocalizableFunctionInterface<E, D, d, RS, rS, rCS>& source,
       DiscreteFunction<Spaces::DiscontinuousLagrange::PdelabBased<GP, p, RR, rR, rCR>, V>& range) const
-=======
-#if HAVE_DUNE_GRID_MULTISCALE
-
-  template <class E, class D, int d, class RS, int rS, int rCS, class GP, int p, class RR, int rR, int rCR, class V>
-  inline void redirect_to_appropriate_operator(
-      const Stuff::LocalizableFunctionInterface<E, D, d, RS, rS, rCS>& source,
-      DiscreteFunction<Spaces::Block<Spaces::DiscontinuousLagrange::FemBased<GP, p, RR, rR, rCR>>, V>& range) const
->>>>>>> 9ede2cc3
   {
     l2_operator_.apply(source, range);
   }
 
-<<<<<<< HEAD
-=======
-#endif // HAVE_DUNE_GRID_MULTISCALE
-
->>>>>>> 9ede2cc3
   template <class E, class D, int d, class RS, int rS, int rCS, class GV, class RR, int rR, int rCR, class V>
   inline void
   redirect_to_appropriate_operator(const Stuff::LocalizableFunctionInterface<E, D, d, RS, rS, rCS>& source,
