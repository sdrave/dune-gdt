// This file is part of the dune-gdt project:
//   https://github.com/dune-community/dune-gdt
// Copyright 2010-2016 dune-gdt developers and contributors. All rights reserved.
// License: BSD 2-Clause License (http://opensource.org/licenses/BSD-2-Clause)
// Authors:
//   Felix Schindler (2016)
//   Tobias Leibner  (2016)

#ifndef DUNE_GDT_OPERATORS_FV_HH
#define DUNE_GDT_OPERATORS_FV_HH

#include <memory>
#include <type_traits>

#include <dune/stuff/aliases.hh>
#include <dune/stuff/common/memory.hh>
#include <dune/stuff/common/string.hh>
#include <dune/stuff/grid/walker/apply-on.hh>
#include <dune/stuff/la/container/common.hh>
#include <dune/stuff/la/container/interfaces.hh>

#include <dune/gdt/spaces/interface.hh>
#include <dune/gdt/local/fluxes/interfaces.hh>
#include <dune/gdt/local/fluxes/godunov.hh>
#include <dune/gdt/local/fluxes/laxfriedrichs.hh>
#include <dune/gdt/local/operators/fv.hh>
#include <dune/gdt/discretefunction/default.hh>
#include <dune/gdt/operators/base.hh>

#include <dune/gdt/playground/spaces/dg/dune-pdelab-wrapper.hh>

#include "interfaces.hh"
#include "base.hh"

namespace Dune {
namespace GDT {


enum class NumericalFluxes
{
  godunov,
  godunov_with_reconstruction,
  laxfriedrichs,
  laxfriedrichs_with_reconstruction,
  local_laxfriedrichs,
  local_laxfriedrichs_with_reconstruction
};

// forwards
template <class AnalyticalFluxImp, class BoundaryValueFunctionImp, class LocalizableFunctionImp,
          SlopeLimiters slope_limiter = SlopeLimiters::minmod>
class AdvectionLaxFriedrichsOperator;

template <class AnalyticalFluxImp, class BoundaryValueFunctionImp, SlopeLimiters slope_limiter = SlopeLimiters::minmod>
class AdvectionGodunovOperator;

template <class RHSEvaluationImp>
class AdvectionRHSOperator;


namespace internal {


// TODO: add static assert once type of BoundaryValueFunctionImp is decided
template <class AnalyticalFluxImp, class BoundaryValueFunctionImp>
class AdvectionTraitsBase
{
  static_assert(is_analytical_flux<AnalyticalFluxImp>::value,
                "AnalyticalFluxImp has to be derived from AnalyticalFluxInterface!");
  //  static_assert(Stuff::is_???< BoundaryValueFunctionImp >::value,
  //                "BoundaryValueFunctionImp has to be derived from ???!");
public:
  typedef AnalyticalFluxImp AnalyticalFluxType;
  typedef BoundaryValueFunctionImp BoundaryValueFunctionType;
  typedef typename AnalyticalFluxType::DomainFieldType FieldType;
}; // class AdvectionTraitsBase


template <class AnalyticalFluxImp, class BoundaryValueFunctionImp, class LocalizableFunctionImp,
          SlopeLimiters slope_limiter>
class AdvectionLaxFriedrichsOperatorTraits : public AdvectionTraitsBase<AnalyticalFluxImp, BoundaryValueFunctionImp>
{
  static_assert(Stuff::is_localizable_function<LocalizableFunctionImp>::value,
                "LocalizableFunctionImp has to be derived from Stuff::LocalizableFunctionInterface!");

public:
  typedef LocalizableFunctionImp LocalizableFunctionType;
  typedef AdvectionLaxFriedrichsOperator<AnalyticalFluxImp, BoundaryValueFunctionImp, LocalizableFunctionImp,
                                         slope_limiter> derived_type;

}; // class AdvectionLaxFriedrichsOperatorTraits

template <class AnalyticalFluxImp, class BoundaryValueFunctionImp, SlopeLimiters slope_limiter>
class AdvectionGodunovOperatorTraits : public AdvectionTraitsBase<AnalyticalFluxImp, BoundaryValueFunctionImp>
{
public:
  typedef AdvectionGodunovOperator<AnalyticalFluxImp, BoundaryValueFunctionImp, slope_limiter> derived_type;
}; // class AdvectionGodunovOperatorTraits


template <class RHSEvaluationImp>
class AdvectionRHSOperatorTraits
{
public:
  typedef AdvectionRHSOperator<RHSEvaluationImp> derived_type;
  typedef RHSEvaluationImp RHSEvaluationType;
  typedef typename RHSEvaluationImp::DomainFieldType FieldType;
}; // class AdvectionRHSOperatorTraits


} // namespace internal


template <class AnalyticalFluxImp, class NumericalCouplingFluxImp, class NumericalBoundaryFluxImp,
          class BoundaryValueFunctionImp, class SourceImp, class RangeImp>
class AdvectionLocalizableDefault
    : public Dune::GDT::LocalizableOperatorBase<typename RangeImp::SpaceType::GridViewType, SourceImp, RangeImp>
{
  typedef Dune::GDT::LocalizableOperatorBase<typename RangeImp::SpaceType::GridViewType, SourceImp, RangeImp> BaseType;

  static_assert(is_analytical_flux<AnalyticalFluxImp>::value,
                "AnalyticalFluxImp has to be derived from AnalyticalFluxInterface!");
  static_assert(is_local_numerical_coupling_flux<NumericalCouplingFluxImp>::value,
                "NumericalCouplingFluxImp has to be derived from LocalNumericalCouplingFluxInterface!");
  static_assert(is_local_numerical_boundary_flux<NumericalBoundaryFluxImp>::value,
                "NumericalBoundaryFluxImp has to be derived from LocalNumericalBoundaryFluxInterface!");
  //  static_assert(std::is_base_of< ???, BoundaryValueFunctionImp >::value,
  //                "BoundaryValueFunctionImp has to be derived from ???!");
  static_assert(is_discrete_function<SourceImp>::value, "SourceImp has to be derived from DiscreteFunction!");
  static_assert(is_discrete_function<RangeImp>::value, "RangeImp has to be derived from DiscreteFunction!");

public:
  typedef AnalyticalFluxImp AnalyticalFluxType;
  typedef NumericalCouplingFluxImp NumericalCouplingFluxType;
  typedef NumericalBoundaryFluxImp NumericalBoundaryFluxType;
  typedef BoundaryValueFunctionImp BoundaryValueFunctionType;
  typedef SourceImp SourceType;
  typedef RangeImp RangeType;
  typedef typename SourceType::RangeFieldType RangeFieldType;
  typedef typename RangeType::SpaceType::GridViewType GridViewType;
  static const size_t dimDomain = GridViewType::dimension;
  typedef typename Dune::GDT::LocalCouplingFvOperator<NumericalCouplingFluxType> LocalCouplingOperatorType;
  typedef typename Dune::GDT::LocalBoundaryFvOperator<NumericalBoundaryFluxType> LocalBoundaryOperatorType;

  template <class... LocalOperatorArgTypes>
  AdvectionLocalizableDefault(const AnalyticalFluxType& analytical_flux,
                              const BoundaryValueFunctionType& boundary_values, const SourceType& source,
                              RangeType& range, LocalOperatorArgTypes&&... local_operator_args)
    : BaseType(range.space().grid_view(), source, range)
    , local_operator_(analytical_flux, std::forward<LocalOperatorArgTypes>(local_operator_args)...)
    , local_boundary_operator_(analytical_flux, boundary_values,
                               std::forward<LocalOperatorArgTypes>(local_operator_args)...)
  {
    this->add(local_operator_, new DSG::ApplyOn::InnerIntersectionsPrimally<GridViewType>());
    this->add(local_operator_, new DSG::ApplyOn::PeriodicIntersectionsPrimally<GridViewType>());
    this->add(local_boundary_operator_, new DSG::ApplyOn::NonPeriodicBoundaryIntersections<GridViewType>());
  }

private:
  const LocalCouplingOperatorType local_operator_;
  const LocalBoundaryOperatorType local_boundary_operator_;
}; // class AdvectionLocalizableDefault


template <class SourceImp, class RangeImp, class BoundaryValueFunctionImp, class MatrixImp, SlopeLimiters slope_limiter>
class LinearReconstructionLocalizable
    : public Dune::GDT::LocalizableOperatorBase<typename RangeImp::SpaceType::GridViewType, SourceImp, RangeImp>
{
  typedef Dune::GDT::LocalizableOperatorBase<typename RangeImp::SpaceType::GridViewType, SourceImp, RangeImp> BaseType;
  typedef LinearReconstructionLocalizable<SourceImp, RangeImp, BoundaryValueFunctionImp, MatrixImp, slope_limiter>
      ThisType;

public:
  typedef SourceImp SourceType;
  typedef RangeImp RangeType;
  typedef BoundaryValueFunctionImp BoundaryValueFunctionType;
  typedef MatrixImp MatrixType;
  typedef typename SourceType::RangeFieldType RangeFieldType;
  typedef typename RangeType::SpaceType::GridViewType GridViewType;
  static const size_t dimDomain = GridViewType::dimension;
  typedef typename Dune::GDT::LocalReconstructionFvOperator<MatrixType, BoundaryValueFunctionType, slope_limiter>
      LocalOperatorType;

  LinearReconstructionLocalizable(const SourceType& source, RangeType& range, const MatrixType& eigenvectors,
                                  const MatrixType& eigenvectors_inverse,
                                  const BoundaryValueFunctionType& boundary_values)
    : BaseType(range.space().grid_view(), source, range)
    , local_operator_(eigenvectors, eigenvectors_inverse, boundary_values)
    , source_(source)
    , range_(range)
  {
    this->add(local_operator_);
  }

private:
  const LocalOperatorType local_operator_;
  const SourceType& source_;
  RangeType& range_;
}; // class LinearReconstructionLocalizable


// TODO: remove eigen dependency of LocalGodunovNumericalCouplingFlux/LocalGodunovNumericalBoundaryFlux
#if HAVE_EIGEN

namespace internal {


template <size_t domainDim, size_t rangeDim, class MatrixType, class EigenMatrixType, class AnalyticalFluxType>
struct EigenvectorInitializer
{
  static void initialize(const AnalyticalFluxType& /*analytical_flux*/, const bool /*is_linear*/,
                         const bool use_linear_reconstruction, MatrixType& /*eigenvectors*/,
                         MatrixType& /*eigenvectors_inverse*/)
  {
    if (use_linear_reconstruction) {
      DUNE_THROW(Dune::NotImplemented, "Linear reconstruction is only implemented in 1D!");
    }
  }
}; // struct EigenvectorInitializer<...>

template <size_t rangeDim, class MatrixType, class EigenMatrixType, class AnalyticalFluxType>
struct EigenvectorInitializer<1, rangeDim, MatrixType, EigenMatrixType, AnalyticalFluxType>
{
  static void initialize(const AnalyticalFluxType& analytical_flux, const bool is_linear,
                         const bool use_linear_reconstruction, MatrixType& eigenvectors,
                         MatrixType& eigenvectors_inverse)
  {
    if (use_linear_reconstruction) {
      assert(is_linear && "Linear reconstruction is only implemented for linear analytical fluxes!");
      // calculate matrix of eigenvectors of A, where A is the jacobian of the linear analytical flux, i.e. u_t + A*u_x
      // = 0. As the analytical flux is linear, the jacobian A is constant, so it is enough to evaluate at 0.
      ::Eigen::EigenSolver<typename EigenMatrixType::BackendType> eigen_solver(
          DSC::from_string<EigenMatrixType>(
              DSC::to_string(analytical_flux.jacobian(typename AnalyticalFluxType::RangeType(0))))
              .backend());
      assert(eigen_solver.info() == ::Eigen::Success);
      const auto eigen_eigenvectors = eigen_solver.eigenvectors();
#ifndef NDEBUG
      for (size_t ii = 0; ii < rangeDim; ++ii)
        for (size_t jj = 0; jj < rangeDim; ++jj)
          assert(eigen_eigenvectors(ii, jj).imag() < 1e-15);
#endif
      eigenvectors = DSC::from_string<MatrixType>(DSC::to_string(EigenMatrixType(eigen_eigenvectors.real())));
      eigenvectors_inverse =
          DSC::from_string<MatrixType>(DSC::to_string(EigenMatrixType(eigen_eigenvectors.inverse().real())));
    }
  }
}; // struct EigenvectorInitializer<1, ...>

template <class NumericalCouplingFluxType, class NumericalBoundaryFluxType, class RangeFieldType, size_t dimRange,
          size_t dimRangeCols, SlopeLimiters slope_limiter>
struct AdvectionOperatorApplier
{
  template <class AnalyticalFluxType, class BoundaryValueFunctionType, class MatrixType, class SourceType,
            class RangeType, class... LocalOperatorArgTypes>
  static void apply(const AnalyticalFluxType& analytical_flux, const BoundaryValueFunctionType& boundary_values,
                    const MatrixType& eigenvectors, const MatrixType& eigenvectors_inverse, const SourceType& source,
                    RangeType& range, const double time, const bool use_linear_reconstruction,
                    LocalOperatorArgTypes&&... local_operator_args)
  {
    const auto current_boundary_values = boundary_values.evaluate_at_time(time);
    if (use_linear_reconstruction) {
      typedef DunePdelabDgProductSpaceWrapper<typename SourceType::SpaceType::GridViewType,
                                              1, // polOrder
                                              RangeFieldType,
                                              dimRange,
                                              dimRangeCols> DGSpaceType;
      typedef DiscreteFunction<DGSpaceType, typename SourceType::VectorType> ReconstructedDiscreteFunctionType;
      const auto dg_space       = DSC::make_unique<DGSpaceType>(range.space().grid_view());
      const auto reconstruction = DSC::make_unique<ReconstructedDiscreteFunctionType>(*dg_space, "reconstructed");
      LinearReconstructionLocalizable<SourceType,
                                      ReconstructedDiscreteFunctionType,
                                      typename BoundaryValueFunctionType::ExpressionFunctionType,
                                      MatrixType,
                                      slope_limiter> reconstruction_operator(source,
                                                                             *reconstruction,
                                                                             eigenvectors,
                                                                             eigenvectors_inverse,
                                                                             *current_boundary_values);
      reconstruction_operator.apply();
      AdvectionLocalizableDefault<AnalyticalFluxType,
                                  NumericalCouplingFluxType,
                                  NumericalBoundaryFluxType,
                                  typename BoundaryValueFunctionType::ExpressionFunctionType,
                                  ReconstructedDiscreteFunctionType,
                                  RangeType> localizable_operator(analytical_flux,
                                                                  *current_boundary_values,
                                                                  *reconstruction,
                                                                  range,
                                                                  std::forward<LocalOperatorArgTypes>(
                                                                      local_operator_args)...);
      localizable_operator.apply();
    } else {
      AdvectionLocalizableDefault<AnalyticalFluxType,
                                  NumericalCouplingFluxType,
                                  NumericalBoundaryFluxType,
                                  typename BoundaryValueFunctionType::ExpressionFunctionType,
                                  SourceType,
                                  RangeType> localizable_operator(analytical_flux,
                                                                  *current_boundary_values,
                                                                  source,
                                                                  range,
                                                                  std::forward<LocalOperatorArgTypes>(
                                                                      local_operator_args)...);
      localizable_operator.apply();
    }
  }
}; // struct AdvectionOperatorApplier


} // namespace internal


template <class AnalyticalFluxImp, class BoundaryValueFunctionImp, class LocalizableFunctionImp,
          SlopeLimiters slope_limiter>
class AdvectionLaxFriedrichsOperator
    : public Dune::GDT::
          OperatorInterface<internal::AdvectionLaxFriedrichsOperatorTraits<AnalyticalFluxImp, BoundaryValueFunctionImp,
                                                                           LocalizableFunctionImp, slope_limiter>>
{
public:
  typedef internal::AdvectionLaxFriedrichsOperatorTraits<AnalyticalFluxImp, BoundaryValueFunctionImp,
<<<<<<< HEAD
                                                         LocalizableFunctionImp>
      Traits;
=======
                                                         LocalizableFunctionImp, slope_limiter> Traits;
>>>>>>> babb24ba
  typedef typename Traits::AnalyticalFluxType AnalyticalFluxType;
  typedef typename Traits::LocalizableFunctionType LocalizableFunctionType;
  typedef typename Traits::BoundaryValueFunctionType BoundaryValueFunctionType;
  static const size_t dimDomain    = AnalyticalFluxType::dimDomain;
  static const size_t dimRange     = AnalyticalFluxType::dimRange;
  static const size_t dimRangeCols = AnalyticalFluxType::dimRangeCols;
  typedef typename AnalyticalFluxType::RangeFieldType RangeFieldType;

private:
  typedef typename Dune::Stuff::LA::EigenDenseMatrix<RangeFieldType> EigenMatrixType;
  typedef typename Dune::Stuff::Common::FieldMatrix<RangeFieldType, dimRange, dimRange> MatrixType;

public:
  typedef typename Dune::GDT::LocalLaxFriedrichsNumericalCouplingFlux<AnalyticalFluxType, LocalizableFunctionType,
                                                                      dimDomain>
      NumericalCouplingFluxType;
  typedef typename Dune::GDT::
      LocalLaxFriedrichsDirichletNumericalBoundaryFlux<AnalyticalFluxType,
                                                       typename BoundaryValueFunctionType::TimeIndependentFunctionType,
                                                       LocalizableFunctionType, dimDomain>
          NumericalBoundaryFluxType;

  AdvectionLaxFriedrichsOperator(const AnalyticalFluxType& analytical_flux,
                                 const BoundaryValueFunctionType& boundary_values, const LocalizableFunctionType& dx,
                                 const double dt, const bool is_linear   = false,
                                 const bool use_linear_reconstruction    = false,
                                 const bool use_local_laxfriedrichs_flux = false,
                                 const bool entity_geometries_equal = false)
    : analytical_flux_(analytical_flux)
    , boundary_values_(boundary_values)
    , dx_(dx)
    , dt_(dt)
    , is_linear_(is_linear)
    , use_linear_reconstruction_(use_linear_reconstruction)
    , use_local_laxfriedrichs_flux_(use_local_laxfriedrichs_flux)
    , entity_geometries_equal_(entity_geometries_equal)
  {
    internal::EigenvectorInitializer<dimDomain, dimRange, MatrixType, EigenMatrixType, AnalyticalFluxType>::initialize(
        analytical_flux_, is_linear_, use_linear_reconstruction_, eigenvectors_, eigenvectors_inverse_);
  }

  template <class SourceType, class RangeType>
  void apply(const SourceType& source, RangeType& range, const double time = 0.0) const
  {
<<<<<<< HEAD
    const auto current_boundary_values = boundary_values_.evaluate_at_time(time);
    AdvectionLocalizableDefault<AnalyticalFluxType,
                                NumericalCouplingFluxType,
                                NumericalBoundaryFluxType,
                                typename BoundaryValueFunctionType::ExpressionFunctionType,
                                SourceType,
                                RangeType>
        localizable_operator(analytical_flux_,
                             *current_boundary_values,
                             source,
                             range,
                             dx_,
                             dt_,
                             is_linear_,
                             use_local_,
                             entity_geometries_equal_);
    localizable_operator.apply();
=======
    internal::AdvectionOperatorApplier<NumericalCouplingFluxType,
                                       NumericalBoundaryFluxType,
                                       RangeFieldType,
                                       dimRange,
                                       dimRangeCols,
                                       slope_limiter>::apply(analytical_flux_,
                                                             boundary_values_,
                                                             eigenvectors_,
                                                             eigenvectors_inverse_,
                                                             source,
                                                             range,
                                                             time,
                                                             use_linear_reconstruction_,
                                                             dx_,
                                                             dt_,
                                                             is_linear_,
                                                             use_local_laxfriedrichs_flux_,
                                                             entity_geometries_equal_);
>>>>>>> babb24ba
  }

private:
  const AnalyticalFluxType& analytical_flux_;
  const BoundaryValueFunctionType& boundary_values_;
  const LocalizableFunctionType& dx_;
  const double dt_;
  const bool is_linear_;
  const bool use_linear_reconstruction_;
  const bool use_local_laxfriedrichs_flux_;
  const bool entity_geometries_equal_;
  MatrixType eigenvectors_;
  MatrixType eigenvectors_inverse_;
}; // class AdvectionLaxFriedrichsOperator


// TODO: 0 boundary by default, so no need to specify boundary conditions for periodic grid views
template <class AnalyticalFluxImp, class BoundaryValueFunctionImp, SlopeLimiters slope_limiter >
class AdvectionGodunovOperator
    : public Dune::GDT::OperatorInterface<internal::AdvectionGodunovOperatorTraits<AnalyticalFluxImp,
                                                                                   BoundaryValueFunctionImp,
                                                                                   slope_limiter>>
{
public:
  typedef internal::AdvectionGodunovOperatorTraits<AnalyticalFluxImp, BoundaryValueFunctionImp, slope_limiter> Traits;
  typedef typename Traits::AnalyticalFluxType AnalyticalFluxType;
  typedef typename Traits::BoundaryValueFunctionType BoundaryValueFunctionType;
  static const size_t dimDomain    = AnalyticalFluxType::dimDomain;
  static const size_t dimRange     = AnalyticalFluxType::dimRange;
  static const size_t dimRangeCols = AnalyticalFluxType::dimRangeCols;
  typedef typename AnalyticalFluxType::RangeFieldType RangeFieldType;

private:
  typedef typename Dune::Stuff::LA::EigenDenseMatrix<RangeFieldType> EigenMatrixType;
  typedef typename Dune::Stuff::Common::FieldMatrix<RangeFieldType, dimRange, dimRange> MatrixType;

public:
  typedef typename Dune::GDT::LocalGodunovNumericalCouplingFlux<AnalyticalFluxType, dimDomain>
      NumericalCouplingFluxType;
  typedef typename Dune::GDT::
      LocalGodunovNumericalBoundaryFlux<AnalyticalFluxType,
                                        typename BoundaryValueFunctionType::TimeIndependentFunctionType, dimDomain>
          NumericalBoundaryFluxType;

  AdvectionGodunovOperator(const AnalyticalFluxType& analytical_flux, const BoundaryValueFunctionType& boundary_values,
                           const bool is_linear = false, const bool use_linear_reconstruction = false)
    : analytical_flux_(analytical_flux)
    , boundary_values_(boundary_values)
    , is_linear_(is_linear)
    , use_linear_reconstruction_(use_linear_reconstruction)
  {
    internal::EigenvectorInitializer<dimDomain, dimRange, MatrixType, EigenMatrixType, AnalyticalFluxType>::initialize(
        analytical_flux_, is_linear_, use_linear_reconstruction_, eigenvectors_, eigenvectors_inverse_);
  }

  template <class SourceType, class RangeType>
  void apply(const SourceType& source, RangeType& range, const double time = 0.0) const
  {
<<<<<<< HEAD
    const auto current_boundary_values = boundary_values_.evaluate_at_time(time);
    if (use_linear_reconstruction_) {
      typedef DunePdelabDgProductSpaceWrapper<typename SourceType::SpaceType::GridViewType,
                                              1, // polOrder
                                              RangeFieldType,
                                              dimRange,
                                              dimRangeCols>
          DGSpaceType;
      typedef DiscreteFunction<DGSpaceType, typename SourceType::VectorType> ReconstructedDiscreteFunctionType;
      const auto dg_space_      = DSC::make_unique<DGSpaceType>(range.space().grid_view());
      const auto reconstruction = DSC::make_unique<ReconstructedDiscreteFunctionType>(*dg_space_, "reconstructed");
      LinearReconstructionLocalizable<SourceType,
                                      ReconstructedDiscreteFunctionType,
                                      typename BoundaryValueFunctionType::ExpressionFunctionType,
                                      MatrixType,
                                      slope_limiter>
          reconstruction_operator(
              source, *reconstruction, eigenvectors_, eigenvectors_inverse_, *current_boundary_values);
      reconstruction_operator.apply();
      AdvectionLocalizableDefault<AnalyticalFluxType,
                                  NumericalCouplingFluxType,
                                  NumericalBoundaryFluxType,
                                  typename BoundaryValueFunctionType::ExpressionFunctionType,
                                  ReconstructedDiscreteFunctionType,
                                  RangeType>
          localizable_operator(analytical_flux_, *current_boundary_values, *reconstruction, range, is_linear_);
      localizable_operator.apply();
    } else {
      AdvectionLocalizableDefault<AnalyticalFluxType,
                                  NumericalCouplingFluxType,
                                  NumericalBoundaryFluxType,
                                  typename BoundaryValueFunctionType::ExpressionFunctionType,
                                  SourceType,
                                  RangeType>
          localizable_operator(analytical_flux_, *current_boundary_values, source, range, is_linear_);
      localizable_operator.apply();
    }
=======
    internal::AdvectionOperatorApplier<NumericalCouplingFluxType,
                                       NumericalBoundaryFluxType,
                                       RangeFieldType,
                                       dimRange,
                                       dimRangeCols,
                                       slope_limiter>::apply(analytical_flux_,
                                                             boundary_values_,
                                                             eigenvectors_,
                                                             eigenvectors_inverse_,
                                                             source,
                                                             range,
                                                             time,
                                                             use_linear_reconstruction_,
                                                             is_linear_);
>>>>>>> babb24ba
  }

private:
  const AnalyticalFluxType& analytical_flux_;
  const BoundaryValueFunctionType& boundary_values_;
  const bool is_linear_;
  const bool use_linear_reconstruction_;
  MatrixType eigenvectors_;
  MatrixType eigenvectors_inverse_;
}; // class AdvectionGodunovOperator

#else // HAVE_EIGEN

template <class AnalyticalFluxImp, class BoundaryValueFunctionImp, class LocalizableFunctionImp,
          SlopeLimiters slope_limiter>
class AdvectionLaxFriedrichsOperator
{
  static_assert(AlwaysFalse<AnalyticalFluxImp>::value, "You are missing eigen!");
};

template <class AnalyticalFluxImp, class BoundaryValueFunctionImp, SlopeLimiters slope_limiter>
class AdvectionGodunovOperator
{
  static_assert(AlwaysFalse<AnalyticalFluxImp>::value, "You are missing eigen!");
};

#endif // HAVE_EIGEN


template <class RHSEvaluationImp>
class AdvectionRHSOperator : public Dune::GDT::OperatorInterface<internal::AdvectionRHSOperatorTraits<RHSEvaluationImp>>
{
  static_assert(is_rhs_evaluation<RHSEvaluationImp>::value, "RHSEvaluationImp has to be derived from RHSInterface!");

public:
  typedef internal::AdvectionRHSOperatorTraits<RHSEvaluationImp> Traits;
  typedef typename Traits::RHSEvaluationType RHSEvaluationType;
  typedef LocalRhsFvOperator<RHSEvaluationType> LocalOperatorType;

  AdvectionRHSOperator(const RHSEvaluationType& rhs_evaluation)
    : local_operator_(rhs_evaluation)
  {
  }

  template <class SourceType, class RangeType>
  void apply(const SourceType& source, RangeType& range, const double /*time*/ = 0.0) const
  {
    LocalizableOperatorBase<typename RangeType::SpaceType::GridViewType, SourceType, RangeType> localizable_operator(
        range.space().grid_view(), source, range);
    localizable_operator.add(local_operator_);
    localizable_operator.apply();
  }

private:
  const LocalOperatorType local_operator_;
}; // class AdvectionRHSOperator


} // namespace GDT
} // namespace Dune

#endif // DUNE_GDT_OPERATORS_FV_HH<|MERGE_RESOLUTION|>--- conflicted
+++ resolved
@@ -320,12 +320,8 @@
 {
 public:
   typedef internal::AdvectionLaxFriedrichsOperatorTraits<AnalyticalFluxImp, BoundaryValueFunctionImp,
-<<<<<<< HEAD
-                                                         LocalizableFunctionImp>
+                                                         LocalizableFunctionImp, slope_limiter> Traits;
       Traits;
-=======
-                                                         LocalizableFunctionImp, slope_limiter> Traits;
->>>>>>> babb24ba
   typedef typename Traits::AnalyticalFluxType AnalyticalFluxType;
   typedef typename Traits::LocalizableFunctionType LocalizableFunctionType;
   typedef typename Traits::BoundaryValueFunctionType BoundaryValueFunctionType;
@@ -370,25 +366,6 @@
   template <class SourceType, class RangeType>
   void apply(const SourceType& source, RangeType& range, const double time = 0.0) const
   {
-<<<<<<< HEAD
-    const auto current_boundary_values = boundary_values_.evaluate_at_time(time);
-    AdvectionLocalizableDefault<AnalyticalFluxType,
-                                NumericalCouplingFluxType,
-                                NumericalBoundaryFluxType,
-                                typename BoundaryValueFunctionType::ExpressionFunctionType,
-                                SourceType,
-                                RangeType>
-        localizable_operator(analytical_flux_,
-                             *current_boundary_values,
-                             source,
-                             range,
-                             dx_,
-                             dt_,
-                             is_linear_,
-                             use_local_,
-                             entity_geometries_equal_);
-    localizable_operator.apply();
-=======
     internal::AdvectionOperatorApplier<NumericalCouplingFluxType,
                                        NumericalBoundaryFluxType,
                                        RangeFieldType,
@@ -407,7 +384,6 @@
                                                              is_linear_,
                                                              use_local_laxfriedrichs_flux_,
                                                              entity_geometries_equal_);
->>>>>>> babb24ba
   }
 
 private:
@@ -466,45 +442,6 @@
   template <class SourceType, class RangeType>
   void apply(const SourceType& source, RangeType& range, const double time = 0.0) const
   {
-<<<<<<< HEAD
-    const auto current_boundary_values = boundary_values_.evaluate_at_time(time);
-    if (use_linear_reconstruction_) {
-      typedef DunePdelabDgProductSpaceWrapper<typename SourceType::SpaceType::GridViewType,
-                                              1, // polOrder
-                                              RangeFieldType,
-                                              dimRange,
-                                              dimRangeCols>
-          DGSpaceType;
-      typedef DiscreteFunction<DGSpaceType, typename SourceType::VectorType> ReconstructedDiscreteFunctionType;
-      const auto dg_space_      = DSC::make_unique<DGSpaceType>(range.space().grid_view());
-      const auto reconstruction = DSC::make_unique<ReconstructedDiscreteFunctionType>(*dg_space_, "reconstructed");
-      LinearReconstructionLocalizable<SourceType,
-                                      ReconstructedDiscreteFunctionType,
-                                      typename BoundaryValueFunctionType::ExpressionFunctionType,
-                                      MatrixType,
-                                      slope_limiter>
-          reconstruction_operator(
-              source, *reconstruction, eigenvectors_, eigenvectors_inverse_, *current_boundary_values);
-      reconstruction_operator.apply();
-      AdvectionLocalizableDefault<AnalyticalFluxType,
-                                  NumericalCouplingFluxType,
-                                  NumericalBoundaryFluxType,
-                                  typename BoundaryValueFunctionType::ExpressionFunctionType,
-                                  ReconstructedDiscreteFunctionType,
-                                  RangeType>
-          localizable_operator(analytical_flux_, *current_boundary_values, *reconstruction, range, is_linear_);
-      localizable_operator.apply();
-    } else {
-      AdvectionLocalizableDefault<AnalyticalFluxType,
-                                  NumericalCouplingFluxType,
-                                  NumericalBoundaryFluxType,
-                                  typename BoundaryValueFunctionType::ExpressionFunctionType,
-                                  SourceType,
-                                  RangeType>
-          localizable_operator(analytical_flux_, *current_boundary_values, source, range, is_linear_);
-      localizable_operator.apply();
-    }
-=======
     internal::AdvectionOperatorApplier<NumericalCouplingFluxType,
                                        NumericalBoundaryFluxType,
                                        RangeFieldType,
@@ -519,7 +456,6 @@
                                                              time,
                                                              use_linear_reconstruction_,
                                                              is_linear_);
->>>>>>> babb24ba
   }
 
 private:
